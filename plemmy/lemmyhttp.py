--- conflicted
+++ resolved
@@ -1,1834 +1,1826 @@
-import logging
-
-import requests
-from typing import List
-
-from .types import File
-from .utils import create_session, post_handler, put_handler, get_handler, \
-    create_form, file_handler
-
-API_VERSION = "v3"
-
-
-class LemmyHttp(object):
-
-    def __init__(self, base_url: str, headers: dict = None,
-                 jwt: str = None):
-        """ LemmyHttp object: handles all POST, PUT, and GET operations from
-        the LemmyHttp API (https://join-lemmy.org/api/classes/LemmyHttp.html)
-
-        Args:
-            base_url (str): Lemmy instance to connect to (e.g.,
-                "https://lemmy.world")
-            headers (dict, optional): optional headers
-            jwt (str, optional): login token if not immediately using
-                `LemmyHttp.login`
-        """
-
-        if not base_url.startswith("http://") and not base_url.startswith("https://"):
-            base_url = "https://" + base_url
-
-        self._base_url = base_url
-        self._api_url = base_url + f"/api/{API_VERSION}"
-        self._headers = headers
-        self._session = create_session(self._headers, jwt)
-        self.logger = logging.getLogger(__name__)
-
-    def add_admin(self, added: bool, person_id: int) -> requests.Response:
-        """ add_admin: add admin to Lemmy instance
-
-        Args:
-            added (bool): True if adding admin, False otherwise
-            person_id (int): ID of user
-
-        Returns:
-            requests.Response: result of API call
-        """
-
-        form = create_form(locals())
-        return post_handler(self._session, f"{self._api_url}/admin/add",
-                            form)
-
-    def add_mod_to_community(self, added: bool, community_id: int,
-                             person_id: int) -> requests.Response:
-        """ add_mod_to_community: adds a user to a community's mod list
-
-        Args:
-            added (bool): True if adding mod, False otherwise
-            community_id (int): ID of the community
-            person_id (int): ID of user
-
-        Returns:
-            requests.Response: result of API call
-        """
-
-        form = create_form(locals())
-        return post_handler(self._session, f"{self._api_url}/community/mod",
-                            form)
-
-    def approve_registration_application(
-            self, approve: bool, id: int, deny_reason: str = None
-    ) -> requests.Response:
-        """ approve_registration_application: approve a new user's
-        registration application
-
-        Args:
-            approve (bool): True if application approved, False otherwise
-            id (int): ID of the application
-            deny_reason (str): reason for application denial (optional)
-
-        Returns:
-            requests.Response: result of API call
-        """
-
-        form = create_form(locals())
-        return put_handler(
-            self._session,
-            f"{self._api_url}/admin/registration_application/approve",
-            form
-        )
-
-    def ban_from_community(self, ban: bool, community_id: int, person_id: int,
-                           expires: int = None, reason: str = None,
-                           remove_data: bool = None) -> requests.Response:
-        """ ban_from_community: bans a user from interacting with a community
-
-        Args:
-            ban (bool): True if banned, False otherwise
-            community_id (int): ID of community
-            person_id (int): ID of banned user
-            exires (int): ban expire time in UNIX seconds (optional)
-            reason (str): reason for ban (optional)
-            remove_data (bool): removes/restores user's comments/posts for
-                community (optional)
-
-        Returns:
-            requests.Response: result of API call
-        """
-
-        form = create_form(locals())
-        return post_handler(self._session,
-                            f"{self._api_url}/community/ban_user",
-                            form)
-
-    def ban_person(self, ban: bool, person_id: int,
-                   expires: int = None, reason: str = None,
-                   remove_data: bool = None) -> requests.Response:
-        """ ban_person: bans a user from the Lemmy instance
-
-        Args:
-            ban (bool): True if banned, False otherwise
-            person_id (int): user to ban
-            expires (int): ban expire time in UNIX seconds (optional)
-            reason (str): reason for ban (optional)
-            remove_data (bool): removes/restores user's comments/posts/
-                communities for Lemmy instance (optional)
-
-        Returns:
-            requests.Response: result of API call
-        """
-
-        form = create_form(locals())
-        return post_handler(self._session, f"{self._api_url}/user/ban",
-                            form)
-
-    def block_community(self, block: bool,
-                        community_id: int) -> requests.Response:
-        """ block_community: block a community from this Lemmy instance
-
-        Args:
-            block (bool): True if blocked, False otherwise
-            community_id (int): community to block
-
-        Returns:
-            requests.Response: result of API call
-        """
-
-        form = create_form(locals())
-        return post_handler(self._session, f"{self._api_url}/community/block",
-                            form)
-
-    def block_person(self, block: bool, person_id: int) -> requests.Response:
-        """ block_person: block a user from this Lemmy instance
-
-        Args:
-            block (bool): True if blocked, False otherwise
-            person_id (int): user to block
-
-        Returns:
-            requests.Response: result of API call
-        """
-
-        form = create_form(locals())
-        return post_handler(self._session, f"{self._api_url}/user/block",
-                            form)
-
-    def change_password(self, new_password: str, new_password_verify: str,
-                        old_password: str) -> requests.Response:
-        """ change_password: change password for currently-logged-in user
-
-        Args:
-            new_password (str): new password
-            new_password_verify (str): new password
-            old_password (str): current/old password
-
-        Returns:
-            requests.Response: result of API call
-        """
-
-        form = create_form(locals())
-        return put_handler(self._session,
-                           f"{self._api_url}/user/change_password",
-                           form)
-
-    def create_comment(self, content: str, post_id: int,
-                       form_id: str = None, language_id: int = None,
-                       parent_id: int = None) -> requests.Response:
-        """ create_comment: create a comment on a post
-
-        Args:
-            content (str): body/text of comment
-            post_id (int): post to comment on
-            form_id (str): front end ID (optional)
-            language_id (int): language of comment (optional)
-            parent_id (int): if replying to comment, this is parent
-                comment's ID
-
-        Returns:
-            requests.Response: result of API call
-        """
-
-        form = create_form(locals())
-        return post_handler(self._session, f"{self._api_url}/comment",
-                            form)
-
-    def create_comment_report(self, comment_id: int,
-                              reason: str) -> requests.Response:
-        """ create_comment_report: report a comment
-
-        Args:
-            comment_id (int): comment to report
-            reason (str): reason for report
-
-        Returns:
-            requests.Response: result of API call
-        """
-
-        form = create_form(locals())
-        return post_handler(self._session, f"{self._api_url}/comment/report",
-                            form)
-
-    def create_community(self, name: str, title: str,
-                         banner: str = None, description: str = None,
-                         discussion_languages: List[int] = None,
-                         icon: str = None, nsfw: bool = None,
-                         posting_redirect_to_mods: bool = None
-                         ) -> requests.Response:
-        """ create_community: create a community on this Lemmy instance
-
-        Args:
-            name (str): name of the new community
-            title (str): title of the new community
-            banner (str): filepath of banner image to upload (optional)
-            description (str): description of the community (optional)
-            discussion_languages (List[int]): languages used by the
-                community (optional)
-            icon (str): filepath of icon image to upload (optional)
-            nsfw (bool): True if NSFW community, False otherwise (optional)
-            posting_redirect_to_mods (bool): True if only mods can post to
-                this community, False otherwise (optional)
-
-        Returns:
-            requests.Response: result of API call
-        """
-
-        form = create_form(locals())
-        return post_handler(self._session, f"{self._api_url}/community", form)
-
-    def create_custom_emoji(self, alt_text: str, category: str,
-                            image_url: str, keywords: List[str],
-                            shortcode: str) -> requests.Response:
-        """ create_custom_emoji: create custom emoji for site
-
-        Args:
-            alt_text (str): emoji alt text
-            category (str): emoji category
-            image_url (str): image src for emoji
-            keywords (List[str]): keywords/tags for emoji
-            shortcode (str): emoji shortcode
-
-        Returns:
-            requests.Response: result of API call
-        """
-
-        form = create_form(locals())
-        return post_handler(self._session, f"{self._api_url}/custom_emoji",
-                            form)
-
-    def create_post(self, community_id: int, name: str, body: str = None,
-                    honeypot: str = None, language_id: int = None,
-                    nsfw: bool = None, url: str = None) -> requests.Response:
-        """ create_post: create a post in a community
-
-        Args:
-            community_id (int): ID of community to post in
-            name (str): name/title of the post
-            body (str): body text of post (optional)
-            honeypot (str): (optional) TODO: figure out what this does!!
-            language_id (int): language of the post (optional)
-            nsfw (bool): True if post is NSFW, False otherwise (optional)
-            url (str): URL/link to share in post (optional)
-
-        Returns:
-            requests.Response: result of API call
-        """
-
-        form = create_form(locals())
-        return post_handler(self._session, f"{self._api_url}/post", form)
-
-    def create_post_report(self, post_id: int,
-                           reason: str) -> requests.Response:
-        """ create_post_report: report a post
-
-        Args:
-            post_id (int): post to report
-            reason (str): reason for report
-
-        Returns:
-            requests.Response: result of API call
-        """
-
-        form = create_form(locals())
-        return post_handler(self._session, f"{self._api_url}/post/report",
-                            form)
-
-    def create_private_message(self, content: str,
-                               recipient_id: int) -> requests.Response:
-        """ create_private_message: send someone a private message
-
-        Args:
-            content (str): content of the message
-            recipient_id (int): ID of the user receiving the message
-
-        Returns:
-            requests.Response: result of API call
-        """
-
-        form = create_form(locals())
-        return post_handler(self._session, f"{self._api_url}/private_message",
-                            form)
-
-    def create_private_message_report(self, private_message_id: int,
-                                      reason: str) -> requests.Response:
-        """ create_private_message_report: report a private message
-
-        Args:
-            private_message_id (int): ID of the private message
-            reason (str): reason for report
-
-        Returns:
-            requests.Response: result of API call
-        """
-
-        form = create_form(locals())
-        return post_handler(self._session,
-                            f"{self._api_url}/private_message_report", form)
-
-    def create_site(self, name: str, actor_name_max_length: int = None,
-                    allowed_instances: List[str] = None,
-                    application_email_admins: bool = None,
-                    application_question: str = None, banner: str = None,
-                    blocked_instances: List[str] = None,
-                    captcha_difficulty: str = None,
-                    captcha_enabled: bool = None,
-                    community_creation_admin_only: bool = None,
-                    default_post_listing_type: str = None,
-                    default_theme: str = None, description: str = None,
-                    discussion_languages: List[int] = None,
-                    enable_downvotes: bool = None, enable_nsfw: bool = None,
-                    federation_debug: bool = None,
-                    federation_enabled: bool = None,
-                    federation_worker_count: int = None,
-                    hide_modlog_mod_names: bool = None, icon: str = None,
-                    legal_information: str = None,
-                    private_instance: bool = None,
-                    rate_limit_comment: int = None,
-                    rate_limit_comment_per_second: int = None,
-                    rate_limit_image: int = None,
-                    rate_limit_image_per_second: int = None,
-                    rate_limit_message: int = None,
-                    rate_limit_message_per_second: int = None,
-                    rate_limit_post: int = None,
-                    rate_limit_post_per_second: int = None,
-                    rate_limit_register: int = None,
-                    rate_limit_register_per_second: int = None,
-                    rate_limit_search: int = None,
-                    rate_limit_search_per_second: int = None,
-                    registration_mode: str = None,
-                    reports_email_admins: bool = None,
-                    require_email_verification: bool = None,
-                    sidebar: str = None, slur_filter_regex: str = None,
-                    taglines: List[str] = None) -> requests.Response:
-        """ create_site: creates a Lemmy instance
-
-        Args:
-            name (str): name of the site/instance
-            actor_name_max_length (int): max. num. characters in
-                usernames (optional)
-            allowed_instances (List[str]): list of allowed instances (optional)
-            application_email_admins (bool): if True, emails admins on new
-                applications, False otherwise (optional)
-            application_question (str): question being asked to the applicant
-            banner (str): filepath of banner used for the site/instance
-            blocked_instances (List[str]): list of blocked instances (optional)
-            captcha_difficulty (str): difficulty of application
-                captcha (optional)
-            captcha_enabled (bool): True if captcha required for registration,
-                false otherwise (optional)
-            community_creation_admin_only (bool): True if only admins can
-                create communities, False otherwise (optional)
-            default_post_listing_type (str): "Active", "Hot", etc. (optional)
-            default_theme (str): default theme to use (optional)
-            description (str): description of the site/instance (optional)
-            discussion_languages (List[int]): languages used on the site/
-                instance (optional)
-            enable_downvotes (bool): True to enable downvotes, False
-                otherwise (optional)
-            enable_nsfw (bool): True if NSFW allowed, False
-                otherwise (optional)
-            federation_debug (bool): True for debug, False otherwise (optional)
-            federation_enabled (bool): True if site/instance is federated,
-                False otherwise (optional)
-            federation_worker_count (int): number of fetch/update
-                workers (optional)
-            hide_modlog_mod_names (bool): True to hide names in modlog, False
-                otherwise (optional)
-            icon (str): filepath of icon to be used (optional)
-            legal_information (str): sidebar legal info (optional)
-            private_instance (bool): True if private, False
-                otherwise (optional)
-            rate_limit_comment (int): rate limit for comments (optional)
-            rate_limit_comment_per_second (int): rate limit for comments per
-                second (optional)
-            rate_limit_image (int): rate limit for image uploads (optional)
-            rate_limit_image_per_second (int): rate limit for image uploads
-                per second (optional)
-            rate_limit_message (int): rate limit for messages (optional)
-            rate_limit_message_per_second (int): rate limit for messages per
-                second (optional)
-            rate_limit_post (int): rate limit for new posts (optional)
-            rate_limit_post_per_second (int): rate limit for new posts per
-                second (optional)
-            rate_limit_register (int): rate limit for new
-                registrations (optional)
-            rate_limit_register_per_second (int): rate limit for new
-                registrations per second (optional)
-            rate_limit_search (int): rate limit for searches (optional)
-            rate_limit_search_per_second (int): rate limit for searches per
-                second (optional)
-            registration_mode (str): "open", "closed" (optional)
-            reports_email_admins (bool): True to send emails to admins upon new
-                report, False otherwise (optional)
-            require_email_verification (bool): True to require an email
-                address for new registrations, False otherwise (optional)
-            sidebar (str): sidebar text (optional)
-            slur_filter_regex (str): regular expression to catch unwanted
-                text (optional)
-            taglines (List[str]): site/instance taglines (optional)
-
-        Returns:
-            requests.Response: result of API call
-        """
-
-        form = create_form(locals())
-        return post_handler(self._session, f"{self._api_url}/site", form)
-
-    def delete_account(self, password: str) -> requests.Response:
-        """ delete_account: deletes currently-logged-in account
-
-        Args:
-            password (str): user password
-
-        Returns:
-            requests.Response: result of API call
-        """
-
-        form = create_form(locals())
-        return post_handler(self._session,
-                            f"{self._api_url}/user/delete_account", form)
-
-    def delete_comment(self, comment_id: int,
-                       deleted: bool) -> requests.Response:
-        """ delete_comment: delete a comment
-
-        Args:
-            comment_id (int): ID of comment to delete
-            deleted (bool): True if deleted, False otherwise
-
-        Returns:
-            requests.Response: result of API call
-        """
-
-        form = create_form(locals())
-        return post_handler(self._session, f"{self._api_url}/comment/delete",
-                            form)
-
-    def delete_community(self, community_id: int,
-                         deleted: bool) -> requests.Response:
-        """ delete_community: delete a community
-
-        Args:
-            community_id (int): ID of community to delete
-            deleted (bool): True if deleted, False otherwise
-
-        Returns:
-            requests.Response: result of API call
-        """
-
-        form = create_form(locals())
-        return post_handler(self._session, f"{self._api_url}/community/delete",
-                            form)
-
-    def delete_custom_emoji(self, id: int) -> requests.Response:
-        """ delete_custom_emoji: delete a site emoji
-
-        Args:
-            id (int): emoji ID
-
-        Returns:
-            requests.Response: result of API call
-        """
-
-        form = create_form(locals())
-        return post_handler(self._session,
-                            f"{self._api_url}/custom_emoji/delete", form)
-
-    def delete_post(self, deleted: bool, post_id: int) -> requests.Response:
-        """ delete_post: delete a post
-
-        Args:
-            deleted (bool): True if deleted, False otherwise
-            post_id (int): ID of post to delete
-
-        Returns:
-            requests.Response: result of API call
-        """
-
-        form = create_form(locals())
-        return post_handler(self._session, f"{self._api_url}/post/delete",
-                            form)
-
-    def delete_private_message(self, deleted: bool,
-                               private_message_id: int) -> requests.Response:
-        """ delete_private_message: delete a private message
-
-        Args:
-            deleted (bool): True if deleted, False otherwise
-            private_message_id (int): ID of private message to delete
-
-        Returns:
-            requests.Response: result of API call
-        """
-
-        form = create_form(locals())
-        return post_handler(self._session,
-                            f"{self._api_url}/private_message/delete", form)
-
-    def distinguish_comment(self, comment_id: int,
-                            distinguished: bool) -> requests.Response:
-        """ distinguish_comment: distinguish/highlight a comment
-
-        Args:
-            comment_id (int): ID of comment
-            distinguished (bool): True if distinguished, False otherwise
-
-        Returns:
-            requests.Response: result of API call
-        """
-
-        form = create_form(locals())
-        return post_handler(self._session,
-                            f"{self._api_url}/comment/distinguish", form)
-
-    def edit_comment(self, comment_id: int, content: str = None,
-                     form_id: str = None, language_id: int = None
-                     ) -> requests.Response:
-        """ edit_comment: edit a comment
-
-        Args:
-            comment_id (int): ID of comment to edit
-            content (str): updated/edited content (optional)
-            form_id (str): front end ID (optional)
-            language_id (int): language of the comment (optional)
-
-        Returns:
-            requests.Response: result of API call
-        """
-
-        form = create_form(locals())
-        return put_handler(self._session, f"{self._api_url}/comment", form)
-
-    def edit_community(self, community_id: int, banner: str = None,
-                       description: str = None,
-                       discussion_languages: List[int] = None,
-                       icon: str = None, nsfw: bool = None,
-                       posting_restricted_to_mods: bool = None,
-                       title: str = None) -> requests.Response:
-        """ edit_community: edit a community's information/behavior
-
-        Args:
-            community_id (int): ID of community to edit
-            banner (str): filepath of banner to use (optional)
-            description (str): community description (optional)
-            discussion_languages (List[int]): languages used in the
-                community (optional)
-            icon (str): filepath of icon to use (optional)
-            nsfw (bool): True if NSFW community, False otherwise (optional)
-            posting_restricted_to_mods (bool): True if only mods can post,
-                False otherwise (optional)
-            title (str): community title/name (optional)
-
-        Returns:
-            requests.Response: result of API call
-        """
-
-        form = create_form(locals())
-        return put_handler(self._session, f"{self._api_url}/community", form)
-
-    def edit_custom_emoji(self, alt_text: str, category: str, id: int,
-                          image_url: str, keywords: List[str]
-                          ) -> requests.Response:
-        """ edit_custom_emoji: edits information for custom emoji
-
-        Args:
-            alt_text (str): emoji alt text
-            category (str): emoji category
-            id (int): ID of emoji
-            image_url (str): source image for emoji
-            keywords (List[str]): keywords/tags for emoji
-
-        Returns:
-            requests.Response: result of API call
-        """
-
-        form = create_form(locals())
-        return put_handler(self._session, f"{self._api_url}/custom_emoji",
-                           form)
-
-    def edit_post(self, post_id: int, body: str = None,
-                  language_id: int = None, name: str = None, nsfw: bool = None,
-                  url: str = None) -> requests.Response:
-        """ edit_post: edit a post
-
-        Args:
-            post_id (int): ID of post to edit
-            body (str): text of post (optional)
-            language_id (int): language of post (optional)
-            name (str): name of post (optional)
-            nsfw (bool): True if NSFW post, False otherwise (optional)
-            url (str): URL to share in post (optional)
-
-        Returns:
-            requests.Response: result of API call
-        """
-
-        form = create_form(locals())
-        return put_handler(self._session, f"{self._api_url}/post", form)
-
-    def edit_private_message(self, content: str,
-                             private_message_id: int) -> requests.Response:
-        """ edit_private_message: edit a private message
-
-        Args:
-            content (str): content of private message
-            private_message_id (int): ID of private message to edit
-
-        Returns:
-            requests.Response: result of API call
-        """
-
-        form = create_form(locals())
-        return put_handler(self._session, f"{self._api_url}/private_message",
-                           form)
-
-    def edit_site(self, actor_name_max_length: int = None,
-                  allowed_instances: List[str] = None,
-                  application_email_admins: bool = None,
-                  application_question: str = None, banner: str = None,
-                  blocked_instances: List[str] = None,
-                  captcha_difficulty: str = None, captcha_enabled: bool = None,
-                  community_creation_admin_only: bool = None,
-                  default_post_listing_type: str = None,
-                  default_theme: str = None,
-                  description: str = None,
-                  discussion_languages: List[int] = None,
-                  enable_downvotes: bool = None, enable_nsfw: bool = None,
-                  federation_debug: bool = None,
-                  federation_enabled: bool = None,
-                  federation_worker_count: int = None,
-                  hide_modlog_mod_names: bool = None, icon: str = None,
-                  legal_information: str = None, name: str = None,
-                  private_instance: bool = None,
-                  rate_limit_comment: int = None,
-                  rate_limit_comment_per_second: int = None,
-                  rate_limit_image: int = None,
-                  rate_limit_image_per_second: int = None,
-                  rate_limit_message: int = None,
-                  rate_limit_message_per_second: int = None,
-                  rate_limit_post: int = None,
-                  rate_limit_post_per_second: int = None,
-                  rate_limit_register: int = None,
-                  rate_limit_register_per_second: int = None,
-                  rate_limit_search: int = None,
-                  rate_limit_search_per_second: int = None,
-                  registration_mode: str = None,
-                  reports_email_admins: bool = None,
-                  require_email_verification: bool = None, sidebar: str = None,
-                  slur_filter_regex: str = None,
-                  taglines: List[str] = None) -> requests.Response:
-        """ edit_site: edits a Lemmy instance
-
-        Args:
-            actor_name_max_length (int): max. num. characters in
-                usernames (optional)
-            allowed_instances (List[str]): list of allowed instances (optional)
-            application_email_admins (bool): if True, emails admins on new
-                applications, False otherwise (optional)
-            application_question (str): question being asked to the applicant
-            banner (str): filepath of banner used for the site/instance
-            blocked_instances (List[str]): list of blocked instances (optional)
-            captcha_difficulty (str): difficulty of application
-                captcha (optional)
-            captcha_enabled (bool): True if captcha required for registration,
-                false otherwise (optional)
-            community_creation_admin_only (bool): True if only admins can
-                create communities, False otherwise (optional)
-            default_post_listing_type (str): "Active", "Hot", etc. (optional)
-            default_theme (str): default theme to use (optional)
-            description (str): description of the site/instance (optional)
-            discussion_languages (List[int]): languages used on the site/
-                instance (optional)
-            enable_downvotes (bool): True to enable downvotes, False
-                otherwise (optional)
-            enable_nsfw (bool): True if NSFW allowed, False
-                otherwise (optional)
-            federation_debug (bool): True for debug, False otherwise (optional)
-            federation_enabled (bool): True if site/instance is federated,
-                False otherwise (optional)
-            federation_worker_count (int): number of fetch/update
-                workers (optional)
-            hide_modlog_mod_names (bool): True to hide names in modlog, False
-                otherwise (optional)
-            icon (str): filepath of icon to be used (optional)
-            legal_information (str): sidebar legal info (optional)
-            private_instance (bool): True if private, False
-                otherwise (optional)
-            rate_limit_comment (int): rate limit for comments (optional)
-            rate_limit_comment_per_second (int): rate limit for comments per
-                second (optional)
-            rate_limit_image (int): rate limit for image uploads (optional)
-            rate_limit_image_per_second (int): rate limit for image uploads
-                per second (optional)
-            rate_limit_message (int): rate limit for messages (optional)
-            rate_limit_message_per_second (int): rate limit for messages per
-                second (optional)
-            rate_limit_post (int): rate limit for new posts (optional)
-            rate_limit_post_per_second (int): rate limit for new posts per
-                second (optional)
-            rate_limit_register (int): rate limit for new
-                registrations (optional)
-            rate_limit_register_per_second (int): rate limit for new
-                registrations per second (optional)
-            rate_limit_search (int): rate limit for searches (optional)
-            rate_limit_search_per_second (int): rate limit for searches per
-                second (optional)
-            registration_mode (str): "open", "closed" (optional)
-            reports_email_admins (bool): True to send emails to admins upon new
-                report, False otherwise (optional)
-            require_email_verification (bool): True to require an email
-                address for new registrations, False otherwise (optional)
-            sidebar (str): sidebar text (optional)
-            slur_filter_regex (str): regular expression to catch unwanted
-                text (optional)
-            taglines (List[str]): site/instance taglines (optional)
-
-        Returns:
-            requests.Response: result of API call
-        """
-
-        form = create_form(locals())
-        return put_handler(self._session, f"{self._api_url}/site", form)
-
-    def feature_post(self, feature_type: str, featured: bool,
-                     post_id: int) -> requests.Response:
-        """ feature_post: feature a post
-
-        Args:
-            feature_type (str): "Community", "Local"
-            featured (bool): True if featured, False otherwise
-            post_id (int): ID of post to feature
-
-        Returns:
-            requests.Response: result of API call
-        """
-
-        form = create_form(locals())
-        return post_handler(self._session, f"{self._api_url}/post/feature",
-                            form)
-
-    def follow_community(self, community_id: int,
-                         follow: bool) -> requests.Response:
-        """ follow_community: follow a community
-
-        Args:
-            community_id (int): ID of community to follow
-            follow (bool): True to follow, False otherwise
-
-        Returns:
-            requests.Response: result of API call
-        """
-
-        form = create_form(locals())
-        return post_handler(self._session, f"{self._api_url}/community/follow",
-                            form)
-
-    def get_banned_persons(self) -> requests.Response:
-        """ get_banned_persons: get a list of banned users
-
-        Args:
-            None
-
-        Returns:
-            requests.Response: result of API call
-        """
-
-        return get_handler(self._session, f"{self._api_url}/user/banned",
-                           None, None)
-
-    def get_captcha(self) -> requests.Response:
-        """ get_captcha: get captcha for current user
-
-        Args:
-            None
-
-        Returns:
-            requests.Response: result of API call
-        """
-
-        return get_handler(self._session, f"{self._api_url}/user/get_captcha",
-                           None, None)
-
-    def get_comment(self, id: int) -> requests.Response:
-        """ get_comment: obtain a comment by ID
-
-        Args:
-            id (int): comment ID
-
-        Returns:
-            requests.Response: result of API call
-        """
-
-        form = create_form(locals())
-        return get_handler(self._session, f"{self._api_url}/comment",
-                           None, params=form)
-
-    def get_comments(self, community_id: int = None,
-                     community_name: str = None, limit: int = None,
-                     max_depth: int = None, page: int = None,
-                     parent_id: int = None, post_id: int = None,
-                     saved_only: bool = None, sort: str = None,
-                     type_: str = None) -> requests.Response:
-        """ get_comments: get a list of comments
-
-        Args:
-            community_id (int): ID of community to obtain comments
-                from (optional)
-            community_name (str): name of community to obtain comments
-                from (optional)
-            limit (int): max. num. comments to obtain (optional)
-            max_depth (int): max. depth of comments to obtain (optional)
-            page (int): page to obtain comments from (optional)
-            parent_id (int): ID of parent comment to obtain comments
-                from (optional)
-            post_id (int): ID of post to obtain comments from (optional)
-            saved_only (bool): True to only look in saved posts, False
-                otherwise (optional)
-            sort (str): "Hot", "New", "Old", "Top" (optional)
-            type_ (str): "All", "Community", "Subscribed", "Local" (optional)
-
-        Returns:
-            requests.Response: result of API call
-        """
-
-        form = create_form(locals())
-        return get_handler(self._session, f"{self._api_url}/comment/list",
-                           None, params=form)
-
-    def get_community(self, id: int = None,
-                      name: str = None) -> requests.Response:
-        """ get_community: get a community
-
-        Args:
-            id (int): ID of community (optional)
-            name (str): name of community (optional)
-
-        Returns:
-            requests.Response: result of API call
-        """
-
-        form = create_form(locals())
-        return get_handler(self._session, f"{self._api_url}/community",
-                           None, params=form)
-
-    def get_communities(self, type_: str = None, sort: str = None,
-                        page: int = None,
-                        limit: int = None) -> requests.Response:
-        """ get_communities: list all communities
-
-        Args:
-            type_ (str): "All", "Community", "Subscribed", "Local" (optional)
-            sort (str): "Hot", "New", "Old", "Top" (optional)
-            page (int): page to obtain communities from (optional)
-            limit (int): max. num. communities to obtain (optional)
-
-        Returns:
-            requests.Response: result of API call
-        """
-
-        form = create_form(locals())
-        return get_handler(self._session, f"{self._api_url}/community/list",
-                           None, params=form)
-
-    def get_federated_instances(self) -> requests.Response:
-        """ get_federated_instances: get instances federated with this instance
-
-        Args:
-            None
-
-        Returns:
-            requests.Response: result of API call
-        """
-
-        return get_handler(self._session,
-                           f"{self._api_url}/federated_instances", None,
-                           params=None)
-
-    def get_modlog(self, type_: str, community_id: int = None,
-                   limit: int = None, mod_person_id: int = None,
-                   other_person_id: int = None,
-                   page: int = None) -> requests.Response:
-        """ get_modlog: obtain the moderation log
-
-        Args:
-            type_ (str): "AdminPurgeComment", "AdminPurgeCommunity",
-                "AdminPurgePerson", "AdminPurgePost", "All", "ModAdd",
-                "ModAddCommunity", "ModBan", "ModBanFromCommunity",
-                "ModFeaturePost", "ModHideCommunity", "ModLockPost",
-                "ModRemoveComment", "ModRemoveCommunity", "ModRemovePost",
-                "ModTransferCommunity"
-            community_id (int): ID of community to get log from (optional)
-            limit (int): max. num. log entries to obtain (optional)
-            mod_person_id (int): ID of moderator logs to obtain (optional)
-            other_person_id (int): ID of user recipient of mod
-                action (optional)
-            page (int): modlog page to query (optional)
-
-        Returns:
-            requests.Response: result of API call
-        """
-
-        form = create_form(locals())
-        return get_handler(self._session, f"{self._api_url}/modlog",
-                           None, params=form)
-
-    def get_person_details(self, community_id: int = None, limit: int = None,
-                           page: int = None, person_id: int = None,
-                           saved_only: bool = None, sort: str = None,
-                           username: str = None) -> requests.Response:
-        """ get_person_details: get information for a user
-
-        Args:
-            community_id (int): community to search (optional)
-            limit (int): max. num. entries to return (optional)
-            page (int): page of results to query (optional)
-            person_id (int): ID of user (optional)
-            saved_only (bool): True to only search saved posts, False
-                otherwise (optional)
-            sort (str): "Active", "Hot", "MostComments", "New", "NewComments",
-                "Old", "TopAll", "TopDay", "TopMonth", "TopWeek",
-                "TopYear" (optional)
-            username (str): user's username (optional)
-
-        Returns:
-            requests.Response: result of API call
-        """
-
-        form = create_form(locals())
-        return get_handler(self._session, f"{self._api_url}/user",
-                           None, params=form)
-
-    def get_person_mentions(self, limit: int = None, page: int = None,
-                            sort: str = None,
-                            unread_only: bool = None) -> requests.Response:
-        """ get_person_mentions: obtain comments where current user is
-        mentioned
-
-        Args:
-            limit (int): max. num. comments to obtain (optional)
-            page (int): page of results to query (optional)
-            sort (str): "Hot", "New", "Old", "Top" (optional)
-            unread_only (bool): True to obtain only unread mentions, False
-                otherwise (optional)
-
-        Returns:
-            requests.Response: result of API call
-        """
-
-        form = create_form(locals())
-        form["unread_only"] = str(unread_only).lower()
-        return get_handler(self._session, f"{self._api_url}/user/mention",
-                           None, params=form)
-
-    def get_post(self, comment_id: int = None,
-                 id: int = None) -> requests.Response:
-        """ get_post: get post from post ID or comment ID
-
-        Args:
-            comment_id (int): ID of comment in post (optional)
-            id (int): ID of post (optional)
-
-        Returns:
-            requests.Response: result of API call
-        """
-
-        form = create_form(locals())
-        return get_handler(self._session, f"{self._api_url}/post",
-                           None, params=form)
-
-    def get_posts(self, community_id: int = None, community_name: str = None,
-                  limit: int = None, page: int = None, saved_only: bool = None,
-                  sort: str = None,
-                  type_: str = None,
-                  page_cursor: str = None) -> requests.Response:
-        """ get_posts: obtain posts from a community
-
-        Args:
-            community_id (int): ID of community (optional)
-            community_name (str): name of community (optional)
-            limit (int): max. num. posts to obtain (optional)
-            page (int): page of results to query (optional)
-            saved_only (bool): True to only get saved posts, False
-                otherwise (optional)
-            sort (str): "Active", "Hot", "MostComments", "New", "NewComments",
-                "Old", "TopAll", "TopDay", "TopMonth", "TopWeek",
-                "TopYear" (optional)
-            type_ (str): "All", "Local", "Subscribed", "ModeratorView"
-                (optional)
-            page_cursor (str): cursor for pagination (optional)
-
-        Returns:
-            requests.Response: result of API call
-        """
-
-        form = create_form(locals())
-        return get_handler(self._session, f"{self._api_url}/post/list",
-                           None, params=form)
-
-    def get_private_messages(self, limit: int = None, page: int = None,
-                             unread_only: bool = None) -> requests.Response:
-        """ get_private_messages: get private messages
-
-        Args:
-            limit (int): max. num. messages to obtain (optional)
-            page (int): page of results to query (optional)
-            unread_only (bool): True to only get unread messages, False
-                otherwise (optional)
-
-        Returns:
-            requests.Response: result of API call
-        """
-
-        form = create_form(locals())
-        return get_handler(self._session,
-                           f"{self._api_url}/private_message/list",
-                           None, params=form)
-
-    def get_replies(self, limit: int = None, page: int = None,
-                    sort: str = None,
-                    unread_only: bool = None) -> requests.Response:
-        """ get_replies: get replies for current user
-
-        Args:
-            limit (int): max. num. replies to obtain (optional)
-            page (int): page of results to query (optional)
-            sort (str): "Hot", "New", "Old", "Top" (optional)
-            unread_only (bool): True to only get unread replies, False
-                otherwise (optional)
-
-        Returns:
-            requests.Response: result of API call
-        """
-
-        form = create_form(locals())
-        form["unread_only"] = str(unread_only).lower()
-        return get_handler(self._session, f"{self._api_url}/user/replies",
-                           None, params=form)
-
-    def get_report_count(self, community_id: int = None) -> requests.Response:
-        """ get_report_count: number of reports
-
-        Args:
-            community_id (int): ID of community to query (optional)
-
-        Returns:
-            requests.Response: result of API call
-        """
-
-        form = create_form(locals())
-        return get_handler(self._session, f"{self._api_url}/user/report_count",
-                           None, params=form)
-
-    def get_site(self) -> requests.Response:
-        """ get_site: return site info
-
-        Args:
-            None
-
-        Returns:
-            requests.Response: result of API call
-        """
-
-        return get_handler(self._session, f"{self._api_url}/site",
-                           None, None)
-
-    def get_site_metadata(self, url: str) -> requests.Response:
-        """ get_site_metadata: return an instance's metadata
-
-        Args:
-            url (str): Lemmy instance
-
-        Returns:
-            requests.Response: result of API call
-        """
-
-        form = create_form(locals())
-        return get_handler(self._session,
-                           f"{self._api_url}/post/site_metadata",
-                           None, params=form)
-
-    def get_unread_count(self) -> requests.Response:
-        """ get_unread_count: get number of unread notifications
-
-        Args:
-            None
-
-        Returns:
-            requests.Response: result of API call
-        """
-
-        return get_handler(self._session, f"{self._api_url}/user/unread_count",
-                           None, None)
-
-    def get_unread_registration_application_count(self) -> requests.Response:
-        """ get_unread_registration_application_count: number of unread
-        instance applications
-
-        Args:
-            None
-
-        Returns:
-            requests.Response: result of API call
-        """
-
-        return get_handler(
-            self._session,
-            f"{self._api_url}/admin/registration_application/count",
-            None, None
-        )
-
-    def hide_community(self, community_id: int, hidden: bool, reason: str = '') -> requests.Response:
-        """ hide_community: Hide a community from public / "All" view. Admins only.
-
-        Args:
-            community_id (int): ID of community to hide
-            hidden (bool): True if hidden, False otherwise
-            reason (str): reason for hiding community
-
-        Returns:
-            requests.Response: result of API call
-        """
-
-        form = create_form(locals())
-        return put_handler(self._session, f"{self._api_url}/community/hide",
-                            form)
-
-    def leave_admin(self) -> requests.Response:
-        """ leave_admin: current user leaves admin group
-
-        Args:
-            None
-
-        Returns:
-            requests.Response: result of API call
-        """
-
-        return post_handler(self._session, f"{self._api_url}/user/leave_admin",
-                            None, None)
-
-    def like_comment(self, comment_id: int, score: int) -> requests.Response:
-        """ like_comment: like a comment :)
-
-        Args:
-            comment_id (int): ID of comment
-            score (int): +1, -1, 0
-
-        Returns:
-            requests.Response: result of API call
-        """
-
-        form = create_form(locals())
-        return post_handler(self._session, f"{self._api_url}/comment/like",
-                            form)
-
-    def like_post(self, post_id: int, score: int) -> requests.Response:
-        """ like_post: like a post :)
-
-        Args:
-            post_id (int): ID of post
-            score (int): +1, -1, 0
-
-        Returns:
-            requests.Response: result of API call
-        """
-
-        form = create_form(locals())
-        return post_handler(self._session, f"{self._api_url}/post/like", form)
-
-    def list_comment_reports(self, community_id: int = None, limit: int = None,
-                             page: int = None, unresolved_only: bool = None
-                             ) -> requests.Response:
-        """ list_comment_reports: return list of comment reports
-
-        Args:
-            community_id (int): ID of community to query (optional)
-            limit (int): max. num. reports to obtain (optional)
-            page (int): page of results to query (optional)
-            unresolved_only (bool): True to get only unresolved reports, False
-                otherwise (optional)
-
-        Returns:
-            requests.Response: result of API call
-        """
-
-        form = create_form(locals())
-        return get_handler(self._session,
-                           f"{self._api_url}/comment/report/list",
-                           None, params=form)
-
-    def list_communities(self, limit: int = None, page: int = None,
-                         sort: str = None,
-                         type_: str = None) -> requests.Response:
-        """ list_communities: return list of communities
-
-        Args:
-            limit (int): max. num. communities to obtain (optional)
-            page (int): page of results to query (optional)
-            sort (str): "Active", "Hot", "MostComments", "New", "NewComments",
-                "Old", "TopAll", "TopDay", "TopMonth", "TopWeek",
-                "TopYear" (optional)
-            type_ (str): "All", "Community", "Local", "Subscribed" (optional)
-
-        Returns:
-            requests.Response: result of API call
-        """
-
-        form = create_form(locals())
-        return get_handler(self._session, f"{self._api_url}/community/list",
-                           None, params=form)
-
-    def list_post_reports(self, community_id: int = None, limit: int = None,
-                          page: int = None, unresolved_only: bool = None
-                          ) -> requests.Response:
-        """ list_post_reports: return a list of post reports
-
-        Args:
-            community_id (int): ID of community to query (optional)
-            limit (int): max. num. reports to obtain (optional)
-            page (int): page of results to query (optional)
-            unresolved_only (bool): True to only get unresolved reports, False
-                otherwise (optional)
-
-        Returns:
-            requests.Response: result of API call
-        """
-
-        form = create_form(locals())
-        return get_handler(self._session, f"{self._api_url}/post/report/list",
-                           None, params=form)
-
-    def list_private_message_reports(self, limit: int = None, page: int = None,
-                                     unresolved_only: bool = None
-                                     ) -> requests.Response:
-        """ list_private_message_reports: return a list of private message
-        reports
-
-        Args:
-            limit (int): max. num. reports to obtain (optional)
-            page (int): page of results to query (optional)
-            unresolved_only (bool): True to get only unresolved reports, False
-                otherwise (optional)
-
-        Returns:
-            requests.Response: result of API call
-        """
-
-        form = create_form(locals())
-        return get_handler(self._session,
-                           f"{self._api_url}/private_message/report/list",
-                           None, params=form)
-
-    def list_registration_applications(self, limit: int = None,
-                                       page: int = None,
-                                       unread_only: bool = None
-                                       ) -> requests.Response:
-        """ list_registration_applications: return a list of registration
-        applications
-
-        Args:
-            limit (int): max. num. applications to obtain (optional)
-            page (int): page of results to query (optional)
-            unread_only (bool): True to get only unread applications, False
-                otherwise (optional)
-
-        Returns:
-            requests.Response: result of API call
-        """
-
-        form = create_form(locals())
-        form["unread_only"] = str(form["unread_only"]).lower()
-        return get_handler(
-            self._session,
-            f"{self._api_url}/admin/registration_application/list",
-            None, params=form
-        )
-
-    def lock_post(self, locked: bool, post_id: int) -> requests.Response:
-        """ lock_post: lock a post
-
-        Args:
-            locked (bool): True if post is locked, False otherwise
-            post_id (int): ID of post to lock
-
-        Returns:
-            requests.Response: result of API call
-        """
-
-        form = create_form(locals())
-        return post_handler(self._session, f"{self._api_url}/post/lock", form)
-
-    def login(self, username_or_email: str,
-              password: str, totp_2fa_token: str = None) -> requests.Response:
-        """ login: login to Lemmy instance, setting `LemmyHttp._session` jwt to
-        authenticated user jwt
-
-        Args:
-            username_or_email (str): username or email for login
-            password (str): password for login
-            totp_2fa_token (str): 2FA token if enabled
-
-        Raises:
-            requests.ConnectionError: if no connection to server could be made
-
-        Raises:
-            requests.ConnectionError: if no connection to server could be made
-            requests.HTTPError: if login fails with status code other than 200
-
-        Returns:
-            requests.Response: result of API call
-        """
-
-        form = create_form(locals())
-        re = post_handler(self._session, f"{self._api_url}/user/login", form)
-        if not isinstance(re, requests.Response):
-            raise requests.ConnectionError("Login failed as no connection to server could be made.")
-<<<<<<< HEAD
-        elif re.status_code == 200:
-            self._session = create_session(self._headers, re.json()["jwt"])
-        else:
-            raise requests.HTTPError("Login failed with status code: " + str(re.status_code))
-=======
-        if re.status_code == 200:
-            self._session = create_session(self._headers, re.json()["jwt"])
->>>>>>> 8fe92d0c
-        return re
-
-    def mark_all_as_read(self) -> requests.Response:
-        """ mark_all_as_read: mark all notifications as read
-
-        Args:
-            None:
-
-        Returns:
-            requests.Response: result of API call
-        """
-
-        return post_handler(self._session,
-                            f"{self._api_url}/user/mark_all_as_read",
-                            None, None)
-
-    def mark_comment_reply_as_read(self, comment_reply_id: int,
-                                   read: bool) -> requests.Response:
-        """ mark_comment_reply_as_read: mark a comment reply as read
-
-        Args:
-            comment_reply_id (int): ID of comment
-            read (bool): True if comment is read, False otherwise
-
-        Returns:
-            requests.Response: result of API call
-        """
-
-        form = create_form(locals())
-        return post_handler(self._session,
-                            f"{self._api_url}/comment/mark_as_read",
-                            form)
-
-    def mark_person_mention_as_read(self, person_mention_id: int,
-                                    read: bool) -> requests.Response:
-        """ mark_person_mention_as_read: mark mention as read
-
-        Args:
-            person_mention_id (int): ID of persion mentioned
-            read (bool): True if mention is read, False otherwise
-
-        Returns:
-            requests.Response: result of API call
-        """
-
-        form = create_form(locals())
-        return post_handler(self._session,
-                            f"{self._api_url}/user/mention/mark_as_read",
-                            form)
-
-    def mark_post_as_read(self, post_id: int, read: bool) -> requests.Response:
-        """ mark_post_as_read: mark a post as read
-
-        Args:
-            post_id (int): ID of post
-            read (bool): True if post is read, False otherwise
-
-        Returns:
-            requests.Response: result of API call
-        """
-
-        form = create_form(locals())
-        return post_handler(self._session,
-                            f"{self._api_url}/post/mark_as_read", form)
-
-    def mark_private_message_as_read(self, private_message_id: int,
-                                     read: bool) -> requests.Response:
-        """ mark_private_message_as_read: mark a private message as read
-
-        Args:
-            private_message_id (int): ID of private message
-            read (bool): True if read, False otherwise
-
-        Returns:
-            requests.Response: result of API call
-        """
-
-        form = create_form(locals())
-        return post_handler(self._session,
-                            f"{self._api_url}/private_message/mark_as_read",
-                            form)
-
-    def password_change_after_reset(self, password: str, password_verify: str,
-                                    token: str) -> requests.Response:
-        """ password_change_after_reset: password change using user token
-
-        Args:
-            password (str): new password
-            password_verify (str): new password
-            token (str): user auth token
-
-        Returns:
-            requests.Response: result of API call
-        """
-
-        form = create_form(locals())
-        return post_handler(self._session,
-                            f"{self._api_url}/user/password_change", form)
-
-    def password_reset(self, email: str) -> requests.Response:
-        """ password_reset: sent a reset form to user's email
-
-        Args:
-            email (str): email of user
-
-        Returns:
-            requests.Response: result of API call
-        """
-
-        form = create_form(locals())
-        return post_handler(self._session,
-                            f"{self._api_url}/user/password_reset",
-                            form)
-
-    def purge_comment(self, comment_id: int,
-                      reason: str = None) -> requests.Response:
-        """ purge_comment: purge a comment
-
-        Args:
-            comment_id (int): ID of comment
-            reason (str): reason for purge (optional)
-
-        Returns:
-            requests.Response: result of API call
-        """
-
-        form = create_form(locals())
-        return post_handler(self._session,
-                            f"{self._api_url}/admin/purge/comment", form)
-
-    def purge_community(self, community_id: int,
-                        reason: str = None) -> requests.Response:
-        """ purge_community: purge a community
-
-        Args:
-            community_id (int): ID of community
-            reason (str): reason for purge (optional)
-
-        Returns:
-            requests.Response: result of API call
-        """
-
-        form = create_form(locals())
-        return post_handler(self._session,
-                            f"{self._api_url}/admin/purge/community", form)
-
-    def purge_person(self, person_id: int,
-                     reason: str = None) -> requests.Response:
-        """ purge_person: purge a person
-
-        Args:
-            person_id (int): ID of person
-            reason (str): reason for purge (optional)
-
-        Returns:
-            requests.Response: result of API call
-        """
-
-        form = create_form(locals())
-        return post_handler(self._session,
-                            f"{self._api_url}/admin/purge/person", form)
-
-    def purge_post(self, post_id: int,
-                   reason: str = None) -> requests.Response:
-        """ purge_post: purge a post
-
-        Args:
-            post_id (int): ID of post
-            reason (str): reason for purge (optional)
-
-        Returns:
-            requests.Response: result of API call
-        """
-
-        form = create_form(locals())
-        return post_handler(self._session, f"{self._api_url}/admin/purge/post",
-                            form)
-
-    def register(self, password: str, password_verify: str, show_nsfw: bool,
-                 username: str, answer: str = None, captcha_answer: str = None,
-                 captcha_uuid: str = None, email: str = None,
-                 honeypot: str = None) -> requests.Response:
-        """ register: register a new user
-
-        Args:
-            password (str): new user password
-            password_verify (str): new user password
-            show_nsfw (bool): True to show NSFW content, False otherwise
-            username (str): new user username
-            answer (str): answer to application question (optional)
-            captcha_answer (str): answer to application captcha (optional)
-            captcha_uuid (str): UUID of captcha (optional)
-            email (str): email address for new user (optional)
-            honeypot (str): (optional) TODO: figure out what this does!!
-
-        Returns:
-            requests.Response: result of API call
-        """
-
-        form = create_form(locals())
-        return post_handler(self._session, f"{self._api_url}/user/register",
-                            form)
-
-    def remove_comment(self, comment_id: int, removed: bool,
-                       reason: str = None) -> requests.Response:
-        """ remove_comment: remove a comment
-
-        Args:
-            comment_id (int): ID of comment
-            removed (bool): True if removed, False otherwise
-            reason (str): reason for removal (optional)
-
-        Returns:
-            requests.Response: result of API call
-        """
-
-        form = create_form(locals())
-        return post_handler(self._session, f"{self._api_url}/comment/remove",
-                            form)
-
-    def remove_community(self, community_id: int, removed: bool,
-                         expires: int = None,
-                         reason: str = None) -> requests.Response:
-        """ remove_community: remove a community
-
-        Args:
-            community_id (int): ID of community
-            removed (bool): True if removed, False otherwise
-            expires (int): removal expiry time in UNIX seconds (optional)
-            reason (str): reason for removal (optional)
-
-        Returns:
-            requests.Response: result of API call
-        """
-
-        form = create_form(locals())
-        return post_handler(self._session, f"{self._api_url}/community/remove",
-                            form)
-
-    def remove_post(self, post_id: int, removed: bool,
-                    reason: str = None) -> requests.Response:
-        """ remove_post: remove a post
-
-        Args:
-            post_id (int): ID of post
-            removed (bool): True if removed, False otherwise
-            reason (str): reason for removal (optional)
-
-        Returns:
-            requests.Response: result of API call
-        """
-
-        form = create_form(locals())
-        return post_handler(self._session, f"{self._api_url}/post/remove",
-                            form)
-
-    def resolve_comment_report(self, report_id: int,
-                               resolved: bool) -> requests.Response:
-        """ resolve_comment_report: resolve a comment report
-
-        Args:
-            report_id (int): ID of comment report
-            resolved (bool): True if resolved, False otherwise
-
-        Returns:
-            requests.Response: result of API call
-        """
-
-        form = create_form(locals())
-        return put_handler(self._session,
-                           f"{self._api_url}/comment/report/resolve", form)
-
-    def resolve_object(self, q: str) -> requests.Response:
-        """ resolve_object: resolve object
-
-        Args:
-            q (str): query to resolve
-
-        Returns:
-            requests.Response: result of API call
-        """
-
-        form = create_form(locals())
-        return get_handler(self._session, f"{self._api_url}/resolve_object",
-                           None, params=form)
-
-    def resolve_post_report(self, report_id: int,
-                            resolved: bool) -> requests.Response:
-        """ resolve_post_report: resolve a post report
-
-        Args:
-            report_id (int): ID of post report
-            resolved (bool): True if resolved, False otherwise
-
-        Returns:
-            requests.Response: result of API call
-        """
-
-        form = create_form(locals())
-        return put_handler(self._session,
-                           f"{self._api_url}/post/report/resolve", form)
-
-    def resolve_private_message_report(self, report_id: int,
-                                       resolved: bool) -> requests.Response:
-        """ resolve_private_message_report: resolve a private message report
-
-        Args:
-            report_id (int): ID of private message report
-            resolved (bool): True if resolved, False otherwise
-        """
-
-        form = create_form(locals())
-        return put_handler(self._session,
-                           f"{self._api_url}/private_message/report/resolve",
-                           form)
-
-    def save_comment(self, comment_id: int, save: bool) -> requests.Response:
-        """ save_comment: save a comment
-
-        Args:
-            comment_id (int): ID of comment
-            save (bool): True if saved, False otherwise
-
-        Returns:
-            requests.Response: result of API call
-        """
-
-        form = create_form(locals())
-        return put_handler(self._session, f"{self._api_url}/comment/save",
-                           form)
-
-    def save_post(self, post_id: int, save: bool) -> requests.Response:
-        """ save_post: save a post
-
-        Args:
-            post_id (int): ID of post
-            save (bool): True if saved, False otherwise
-
-        Returns:
-            requests.Response: result of API call
-        """
-
-        form = create_form(locals())
-        return put_handler(self._session, f"{self._api_url}/post/save", form)
-
-    def save_user_settings(self, avatar: str = None, banner: str = None,
-                           bio: str = None, bot_account: bool = None,
-                           default_listing_type: str = None,
-                           default_sort_type: str = None,
-                           discussion_languages: List[int] = None,
-                           display_name: str = None, email: str = None,
-                           interface_language: str = None,
-                           matrix_user_id: str = None,
-                           send_notifications_to_email: bool = None,
-                           show_avatars: bool = None,
-                           show_bot_accounts: bool = None,
-                           show_new_post_notifs: bool = None,
-                           show_nsfw: bool = None,
-                           show_read_posts: bool = None,
-                           show_scores: bool = None,
-                           theme: str = None) -> requests.Response:
-        """ save_user_settings: update settings/preferences for currently-
-        logged-in user
-
-        Args:
-            avatar (str): filepath of avatar to upload (optional)
-            banner (str): filepath of banner to upload (optional)
-            bio (str): biography (optional)
-            bot_account (bool): True if bot, False otherwise (optional)
-            default_listing_type (str): "All", "Community", "Local",
-                "Subscribed" (optional)
-            default_sort_type (str): "Active", "Hot", "MostComments", "New",
-                "NewComments", "Old", "TopAll", "TopDay", "TopMonth",
-                "TopWeek", "TopYear" (optional)
-            discussion_languages (List[int]): languages used (optional)
-            display_name (str): display name (optional)
-            email (str): email address (optional)
-            interface_language (str): language for Lemmy UI (optional)
-            matrix_user_id (int): matrix user ID (optional)
-            send_notifications_to_email (bool): True to send notifications to
-                user's email, False otherwise (optional)
-            show_avatars (bool): True to show avatars, False
-                otherise (optional)
-            show_bot_accounts (bool): True to show bot accounts, False
-                otherwise (optional)
-            show_new_post_notifs (bool): True to show notifications for new
-                posts, False otherwise (optional)
-            show_nsfw (bool): True to show NSFW content, False
-                otherwise (optional)
-            show_read_posts (bool): True to show read posts, False
-                otherwise (optional)
-            show_scores (bool): True to show scores, False otherwise (optional)
-            theme (str): user UI theme (optional)
-
-        Returns:
-            requests.Response: result of API call
-        """
-
-        form = create_form(locals())
-        return put_handler(self._session,
-                           f"{self._api_url}/user/save_user_settings", form)
-
-    def search(self, q: str, community_id: int = None,
-               community_name: str = None, creator_id: int = None,
-               limit: int = None, listing_type: str = None, page: int = None,
-               sort: str = None, type_: str = None) -> requests.Response:
-        """ search: search the site/instance
-
-        Args:
-            q (str): query
-            community_id (int): ID of community to search (optional)
-            community_name (str): name of community to search (optional)
-            creator_id (int): ID of creator/user (optional)
-            limit (int): max. num. entries to obtain (optional)
-            listing_type (str): "All", "Community", "Local",
-                "Subscribed" (optional)
-            page (int): page of results to query (optional)
-            sort (str): "Active", "Hot", "MostComments", "New", "NewComments",
-                "Old", "TopAll", "TopDay", "TopMonth", "TopWeek",
-                "TopYear" (optional)
-            type_ (str): "All", "Comments", "Communities", "Posts", "Url",
-                "Users" (optional)
-
-        Returns:
-            requests.Response: result of API call
-        """
-
-        form = create_form(locals())
-        return get_handler(self._session, f"{self._api_url}/search", None,
-                           params=form)
-
-    def transfer_community(self, community_id: int,
-                           person_id: int) -> requests.Response:
-        """ transfer_community: transfer ownership of a community
-
-        Args:
-            community_id (int): ID of community
-            person_id (int): ID of new community owner
-
-        Returns:
-            requests.Response: result of API call
-        """
-
-        form = create_form(locals())
-        return post_handler(self._session,
-                            f"{self._api_url}/community/transfer", form)
-
-    def verify_email(self, token: str) -> requests.Response:
-        """ verify_email: verify user email using token
-
-        Args:
-            token (str): user auth token
-
-        Returns:
-            requests.Response: result of API call
-        """
-
-        form = create_form(locals())
-        return post_handler(self._session,
-                            f"{self._api_url}/user/verify_email", form)
-
-    def upload_image(self, file: File) -> requests.Response:
-        """ upload_image: upload an image
-
-        Args:
-            file: the image to upload
-
-        Returns:
-            requests.Response: result of API call
-        """
-        return file_handler(self._session, f"{self._base_url}/pictrs/image",
-                            {"images[]": file})
+import logging
+
+import requests
+from typing import List
+
+from .types import File
+from .utils import create_session, post_handler, put_handler, get_handler, \
+    create_form, file_handler
+
+API_VERSION = "v3"
+
+
+class LemmyHttp(object):
+
+    def __init__(self, base_url: str, headers: dict = None,
+                 jwt: str = None):
+        """ LemmyHttp object: handles all POST, PUT, and GET operations from
+        the LemmyHttp API (https://join-lemmy.org/api/classes/LemmyHttp.html)
+
+        Args:
+            base_url (str): Lemmy instance to connect to (e.g.,
+                "https://lemmy.world")
+            headers (dict, optional): optional headers
+            jwt (str, optional): login token if not immediately using
+                `LemmyHttp.login`
+        """
+
+        if not base_url.startswith("http://") and not base_url.startswith("https://"):
+            base_url = "https://" + base_url
+
+        self._base_url = base_url
+        self._api_url = base_url + f"/api/{API_VERSION}"
+        self._headers = headers
+        self._session = create_session(self._headers, jwt)
+        self.logger = logging.getLogger(__name__)
+
+    def add_admin(self, added: bool, person_id: int) -> requests.Response:
+        """ add_admin: add admin to Lemmy instance
+
+        Args:
+            added (bool): True if adding admin, False otherwise
+            person_id (int): ID of user
+
+        Returns:
+            requests.Response: result of API call
+        """
+
+        form = create_form(locals())
+        return post_handler(self._session, f"{self._api_url}/admin/add",
+                            form)
+
+    def add_mod_to_community(self, added: bool, community_id: int,
+                             person_id: int) -> requests.Response:
+        """ add_mod_to_community: adds a user to a community's mod list
+
+        Args:
+            added (bool): True if adding mod, False otherwise
+            community_id (int): ID of the community
+            person_id (int): ID of user
+
+        Returns:
+            requests.Response: result of API call
+        """
+
+        form = create_form(locals())
+        return post_handler(self._session, f"{self._api_url}/community/mod",
+                            form)
+
+    def approve_registration_application(
+            self, approve: bool, id: int, deny_reason: str = None
+    ) -> requests.Response:
+        """ approve_registration_application: approve a new user's
+        registration application
+
+        Args:
+            approve (bool): True if application approved, False otherwise
+            id (int): ID of the application
+            deny_reason (str): reason for application denial (optional)
+
+        Returns:
+            requests.Response: result of API call
+        """
+
+        form = create_form(locals())
+        return put_handler(
+            self._session,
+            f"{self._api_url}/admin/registration_application/approve",
+            form
+        )
+
+    def ban_from_community(self, ban: bool, community_id: int, person_id: int,
+                           expires: int = None, reason: str = None,
+                           remove_data: bool = None) -> requests.Response:
+        """ ban_from_community: bans a user from interacting with a community
+
+        Args:
+            ban (bool): True if banned, False otherwise
+            community_id (int): ID of community
+            person_id (int): ID of banned user
+            exires (int): ban expire time in UNIX seconds (optional)
+            reason (str): reason for ban (optional)
+            remove_data (bool): removes/restores user's comments/posts for
+                community (optional)
+
+        Returns:
+            requests.Response: result of API call
+        """
+
+        form = create_form(locals())
+        return post_handler(self._session,
+                            f"{self._api_url}/community/ban_user",
+                            form)
+
+    def ban_person(self, ban: bool, person_id: int,
+                   expires: int = None, reason: str = None,
+                   remove_data: bool = None) -> requests.Response:
+        """ ban_person: bans a user from the Lemmy instance
+
+        Args:
+            ban (bool): True if banned, False otherwise
+            person_id (int): user to ban
+            expires (int): ban expire time in UNIX seconds (optional)
+            reason (str): reason for ban (optional)
+            remove_data (bool): removes/restores user's comments/posts/
+                communities for Lemmy instance (optional)
+
+        Returns:
+            requests.Response: result of API call
+        """
+
+        form = create_form(locals())
+        return post_handler(self._session, f"{self._api_url}/user/ban",
+                            form)
+
+    def block_community(self, block: bool,
+                        community_id: int) -> requests.Response:
+        """ block_community: block a community from this Lemmy instance
+
+        Args:
+            block (bool): True if blocked, False otherwise
+            community_id (int): community to block
+
+        Returns:
+            requests.Response: result of API call
+        """
+
+        form = create_form(locals())
+        return post_handler(self._session, f"{self._api_url}/community/block",
+                            form)
+
+    def block_person(self, block: bool, person_id: int) -> requests.Response:
+        """ block_person: block a user from this Lemmy instance
+
+        Args:
+            block (bool): True if blocked, False otherwise
+            person_id (int): user to block
+
+        Returns:
+            requests.Response: result of API call
+        """
+
+        form = create_form(locals())
+        return post_handler(self._session, f"{self._api_url}/user/block",
+                            form)
+
+    def change_password(self, new_password: str, new_password_verify: str,
+                        old_password: str) -> requests.Response:
+        """ change_password: change password for currently-logged-in user
+
+        Args:
+            new_password (str): new password
+            new_password_verify (str): new password
+            old_password (str): current/old password
+
+        Returns:
+            requests.Response: result of API call
+        """
+
+        form = create_form(locals())
+        return put_handler(self._session,
+                           f"{self._api_url}/user/change_password",
+                           form)
+
+    def create_comment(self, content: str, post_id: int,
+                       form_id: str = None, language_id: int = None,
+                       parent_id: int = None) -> requests.Response:
+        """ create_comment: create a comment on a post
+
+        Args:
+            content (str): body/text of comment
+            post_id (int): post to comment on
+            form_id (str): front end ID (optional)
+            language_id (int): language of comment (optional)
+            parent_id (int): if replying to comment, this is parent
+                comment's ID
+
+        Returns:
+            requests.Response: result of API call
+        """
+
+        form = create_form(locals())
+        return post_handler(self._session, f"{self._api_url}/comment",
+                            form)
+
+    def create_comment_report(self, comment_id: int,
+                              reason: str) -> requests.Response:
+        """ create_comment_report: report a comment
+
+        Args:
+            comment_id (int): comment to report
+            reason (str): reason for report
+
+        Returns:
+            requests.Response: result of API call
+        """
+
+        form = create_form(locals())
+        return post_handler(self._session, f"{self._api_url}/comment/report",
+                            form)
+
+    def create_community(self, name: str, title: str,
+                         banner: str = None, description: str = None,
+                         discussion_languages: List[int] = None,
+                         icon: str = None, nsfw: bool = None,
+                         posting_redirect_to_mods: bool = None
+                         ) -> requests.Response:
+        """ create_community: create a community on this Lemmy instance
+
+        Args:
+            name (str): name of the new community
+            title (str): title of the new community
+            banner (str): filepath of banner image to upload (optional)
+            description (str): description of the community (optional)
+            discussion_languages (List[int]): languages used by the
+                community (optional)
+            icon (str): filepath of icon image to upload (optional)
+            nsfw (bool): True if NSFW community, False otherwise (optional)
+            posting_redirect_to_mods (bool): True if only mods can post to
+                this community, False otherwise (optional)
+
+        Returns:
+            requests.Response: result of API call
+        """
+
+        form = create_form(locals())
+        return post_handler(self._session, f"{self._api_url}/community", form)
+
+    def create_custom_emoji(self, alt_text: str, category: str,
+                            image_url: str, keywords: List[str],
+                            shortcode: str) -> requests.Response:
+        """ create_custom_emoji: create custom emoji for site
+
+        Args:
+            alt_text (str): emoji alt text
+            category (str): emoji category
+            image_url (str): image src for emoji
+            keywords (List[str]): keywords/tags for emoji
+            shortcode (str): emoji shortcode
+
+        Returns:
+            requests.Response: result of API call
+        """
+
+        form = create_form(locals())
+        return post_handler(self._session, f"{self._api_url}/custom_emoji",
+                            form)
+
+    def create_post(self, community_id: int, name: str, body: str = None,
+                    honeypot: str = None, language_id: int = None,
+                    nsfw: bool = None, url: str = None) -> requests.Response:
+        """ create_post: create a post in a community
+
+        Args:
+            community_id (int): ID of community to post in
+            name (str): name/title of the post
+            body (str): body text of post (optional)
+            honeypot (str): (optional) TODO: figure out what this does!!
+            language_id (int): language of the post (optional)
+            nsfw (bool): True if post is NSFW, False otherwise (optional)
+            url (str): URL/link to share in post (optional)
+
+        Returns:
+            requests.Response: result of API call
+        """
+
+        form = create_form(locals())
+        return post_handler(self._session, f"{self._api_url}/post", form)
+
+    def create_post_report(self, post_id: int,
+                           reason: str) -> requests.Response:
+        """ create_post_report: report a post
+
+        Args:
+            post_id (int): post to report
+            reason (str): reason for report
+
+        Returns:
+            requests.Response: result of API call
+        """
+
+        form = create_form(locals())
+        return post_handler(self._session, f"{self._api_url}/post/report",
+                            form)
+
+    def create_private_message(self, content: str,
+                               recipient_id: int) -> requests.Response:
+        """ create_private_message: send someone a private message
+
+        Args:
+            content (str): content of the message
+            recipient_id (int): ID of the user receiving the message
+
+        Returns:
+            requests.Response: result of API call
+        """
+
+        form = create_form(locals())
+        return post_handler(self._session, f"{self._api_url}/private_message",
+                            form)
+
+    def create_private_message_report(self, private_message_id: int,
+                                      reason: str) -> requests.Response:
+        """ create_private_message_report: report a private message
+
+        Args:
+            private_message_id (int): ID of the private message
+            reason (str): reason for report
+
+        Returns:
+            requests.Response: result of API call
+        """
+
+        form = create_form(locals())
+        return post_handler(self._session,
+                            f"{self._api_url}/private_message_report", form)
+
+    def create_site(self, name: str, actor_name_max_length: int = None,
+                    allowed_instances: List[str] = None,
+                    application_email_admins: bool = None,
+                    application_question: str = None, banner: str = None,
+                    blocked_instances: List[str] = None,
+                    captcha_difficulty: str = None,
+                    captcha_enabled: bool = None,
+                    community_creation_admin_only: bool = None,
+                    default_post_listing_type: str = None,
+                    default_theme: str = None, description: str = None,
+                    discussion_languages: List[int] = None,
+                    enable_downvotes: bool = None, enable_nsfw: bool = None,
+                    federation_debug: bool = None,
+                    federation_enabled: bool = None,
+                    federation_worker_count: int = None,
+                    hide_modlog_mod_names: bool = None, icon: str = None,
+                    legal_information: str = None,
+                    private_instance: bool = None,
+                    rate_limit_comment: int = None,
+                    rate_limit_comment_per_second: int = None,
+                    rate_limit_image: int = None,
+                    rate_limit_image_per_second: int = None,
+                    rate_limit_message: int = None,
+                    rate_limit_message_per_second: int = None,
+                    rate_limit_post: int = None,
+                    rate_limit_post_per_second: int = None,
+                    rate_limit_register: int = None,
+                    rate_limit_register_per_second: int = None,
+                    rate_limit_search: int = None,
+                    rate_limit_search_per_second: int = None,
+                    registration_mode: str = None,
+                    reports_email_admins: bool = None,
+                    require_email_verification: bool = None,
+                    sidebar: str = None, slur_filter_regex: str = None,
+                    taglines: List[str] = None) -> requests.Response:
+        """ create_site: creates a Lemmy instance
+
+        Args:
+            name (str): name of the site/instance
+            actor_name_max_length (int): max. num. characters in
+                usernames (optional)
+            allowed_instances (List[str]): list of allowed instances (optional)
+            application_email_admins (bool): if True, emails admins on new
+                applications, False otherwise (optional)
+            application_question (str): question being asked to the applicant
+            banner (str): filepath of banner used for the site/instance
+            blocked_instances (List[str]): list of blocked instances (optional)
+            captcha_difficulty (str): difficulty of application
+                captcha (optional)
+            captcha_enabled (bool): True if captcha required for registration,
+                false otherwise (optional)
+            community_creation_admin_only (bool): True if only admins can
+                create communities, False otherwise (optional)
+            default_post_listing_type (str): "Active", "Hot", etc. (optional)
+            default_theme (str): default theme to use (optional)
+            description (str): description of the site/instance (optional)
+            discussion_languages (List[int]): languages used on the site/
+                instance (optional)
+            enable_downvotes (bool): True to enable downvotes, False
+                otherwise (optional)
+            enable_nsfw (bool): True if NSFW allowed, False
+                otherwise (optional)
+            federation_debug (bool): True for debug, False otherwise (optional)
+            federation_enabled (bool): True if site/instance is federated,
+                False otherwise (optional)
+            federation_worker_count (int): number of fetch/update
+                workers (optional)
+            hide_modlog_mod_names (bool): True to hide names in modlog, False
+                otherwise (optional)
+            icon (str): filepath of icon to be used (optional)
+            legal_information (str): sidebar legal info (optional)
+            private_instance (bool): True if private, False
+                otherwise (optional)
+            rate_limit_comment (int): rate limit for comments (optional)
+            rate_limit_comment_per_second (int): rate limit for comments per
+                second (optional)
+            rate_limit_image (int): rate limit for image uploads (optional)
+            rate_limit_image_per_second (int): rate limit for image uploads
+                per second (optional)
+            rate_limit_message (int): rate limit for messages (optional)
+            rate_limit_message_per_second (int): rate limit for messages per
+                second (optional)
+            rate_limit_post (int): rate limit for new posts (optional)
+            rate_limit_post_per_second (int): rate limit for new posts per
+                second (optional)
+            rate_limit_register (int): rate limit for new
+                registrations (optional)
+            rate_limit_register_per_second (int): rate limit for new
+                registrations per second (optional)
+            rate_limit_search (int): rate limit for searches (optional)
+            rate_limit_search_per_second (int): rate limit for searches per
+                second (optional)
+            registration_mode (str): "open", "closed" (optional)
+            reports_email_admins (bool): True to send emails to admins upon new
+                report, False otherwise (optional)
+            require_email_verification (bool): True to require an email
+                address for new registrations, False otherwise (optional)
+            sidebar (str): sidebar text (optional)
+            slur_filter_regex (str): regular expression to catch unwanted
+                text (optional)
+            taglines (List[str]): site/instance taglines (optional)
+
+        Returns:
+            requests.Response: result of API call
+        """
+
+        form = create_form(locals())
+        return post_handler(self._session, f"{self._api_url}/site", form)
+
+    def delete_account(self, password: str) -> requests.Response:
+        """ delete_account: deletes currently-logged-in account
+
+        Args:
+            password (str): user password
+
+        Returns:
+            requests.Response: result of API call
+        """
+
+        form = create_form(locals())
+        return post_handler(self._session,
+                            f"{self._api_url}/user/delete_account", form)
+
+    def delete_comment(self, comment_id: int,
+                       deleted: bool) -> requests.Response:
+        """ delete_comment: delete a comment
+
+        Args:
+            comment_id (int): ID of comment to delete
+            deleted (bool): True if deleted, False otherwise
+
+        Returns:
+            requests.Response: result of API call
+        """
+
+        form = create_form(locals())
+        return post_handler(self._session, f"{self._api_url}/comment/delete",
+                            form)
+
+    def delete_community(self, community_id: int,
+                         deleted: bool) -> requests.Response:
+        """ delete_community: delete a community
+
+        Args:
+            community_id (int): ID of community to delete
+            deleted (bool): True if deleted, False otherwise
+
+        Returns:
+            requests.Response: result of API call
+        """
+
+        form = create_form(locals())
+        return post_handler(self._session, f"{self._api_url}/community/delete",
+                            form)
+
+    def delete_custom_emoji(self, id: int) -> requests.Response:
+        """ delete_custom_emoji: delete a site emoji
+
+        Args:
+            id (int): emoji ID
+
+        Returns:
+            requests.Response: result of API call
+        """
+
+        form = create_form(locals())
+        return post_handler(self._session,
+                            f"{self._api_url}/custom_emoji/delete", form)
+
+    def delete_post(self, deleted: bool, post_id: int) -> requests.Response:
+        """ delete_post: delete a post
+
+        Args:
+            deleted (bool): True if deleted, False otherwise
+            post_id (int): ID of post to delete
+
+        Returns:
+            requests.Response: result of API call
+        """
+
+        form = create_form(locals())
+        return post_handler(self._session, f"{self._api_url}/post/delete",
+                            form)
+
+    def delete_private_message(self, deleted: bool,
+                               private_message_id: int) -> requests.Response:
+        """ delete_private_message: delete a private message
+
+        Args:
+            deleted (bool): True if deleted, False otherwise
+            private_message_id (int): ID of private message to delete
+
+        Returns:
+            requests.Response: result of API call
+        """
+
+        form = create_form(locals())
+        return post_handler(self._session,
+                            f"{self._api_url}/private_message/delete", form)
+
+    def distinguish_comment(self, comment_id: int,
+                            distinguished: bool) -> requests.Response:
+        """ distinguish_comment: distinguish/highlight a comment
+
+        Args:
+            comment_id (int): ID of comment
+            distinguished (bool): True if distinguished, False otherwise
+
+        Returns:
+            requests.Response: result of API call
+        """
+
+        form = create_form(locals())
+        return post_handler(self._session,
+                            f"{self._api_url}/comment/distinguish", form)
+
+    def edit_comment(self, comment_id: int, content: str = None,
+                     form_id: str = None, language_id: int = None
+                     ) -> requests.Response:
+        """ edit_comment: edit a comment
+
+        Args:
+            comment_id (int): ID of comment to edit
+            content (str): updated/edited content (optional)
+            form_id (str): front end ID (optional)
+            language_id (int): language of the comment (optional)
+
+        Returns:
+            requests.Response: result of API call
+        """
+
+        form = create_form(locals())
+        return put_handler(self._session, f"{self._api_url}/comment", form)
+
+    def edit_community(self, community_id: int, banner: str = None,
+                       description: str = None,
+                       discussion_languages: List[int] = None,
+                       icon: str = None, nsfw: bool = None,
+                       posting_restricted_to_mods: bool = None,
+                       title: str = None) -> requests.Response:
+        """ edit_community: edit a community's information/behavior
+
+        Args:
+            community_id (int): ID of community to edit
+            banner (str): filepath of banner to use (optional)
+            description (str): community description (optional)
+            discussion_languages (List[int]): languages used in the
+                community (optional)
+            icon (str): filepath of icon to use (optional)
+            nsfw (bool): True if NSFW community, False otherwise (optional)
+            posting_restricted_to_mods (bool): True if only mods can post,
+                False otherwise (optional)
+            title (str): community title/name (optional)
+
+        Returns:
+            requests.Response: result of API call
+        """
+
+        form = create_form(locals())
+        return put_handler(self._session, f"{self._api_url}/community", form)
+
+    def edit_custom_emoji(self, alt_text: str, category: str, id: int,
+                          image_url: str, keywords: List[str]
+                          ) -> requests.Response:
+        """ edit_custom_emoji: edits information for custom emoji
+
+        Args:
+            alt_text (str): emoji alt text
+            category (str): emoji category
+            id (int): ID of emoji
+            image_url (str): source image for emoji
+            keywords (List[str]): keywords/tags for emoji
+
+        Returns:
+            requests.Response: result of API call
+        """
+
+        form = create_form(locals())
+        return put_handler(self._session, f"{self._api_url}/custom_emoji",
+                           form)
+
+    def edit_post(self, post_id: int, body: str = None,
+                  language_id: int = None, name: str = None, nsfw: bool = None,
+                  url: str = None) -> requests.Response:
+        """ edit_post: edit a post
+
+        Args:
+            post_id (int): ID of post to edit
+            body (str): text of post (optional)
+            language_id (int): language of post (optional)
+            name (str): name of post (optional)
+            nsfw (bool): True if NSFW post, False otherwise (optional)
+            url (str): URL to share in post (optional)
+
+        Returns:
+            requests.Response: result of API call
+        """
+
+        form = create_form(locals())
+        return put_handler(self._session, f"{self._api_url}/post", form)
+
+    def edit_private_message(self, content: str,
+                             private_message_id: int) -> requests.Response:
+        """ edit_private_message: edit a private message
+
+        Args:
+            content (str): content of private message
+            private_message_id (int): ID of private message to edit
+
+        Returns:
+            requests.Response: result of API call
+        """
+
+        form = create_form(locals())
+        return put_handler(self._session, f"{self._api_url}/private_message",
+                           form)
+
+    def edit_site(self, actor_name_max_length: int = None,
+                  allowed_instances: List[str] = None,
+                  application_email_admins: bool = None,
+                  application_question: str = None, banner: str = None,
+                  blocked_instances: List[str] = None,
+                  captcha_difficulty: str = None, captcha_enabled: bool = None,
+                  community_creation_admin_only: bool = None,
+                  default_post_listing_type: str = None,
+                  default_theme: str = None,
+                  description: str = None,
+                  discussion_languages: List[int] = None,
+                  enable_downvotes: bool = None, enable_nsfw: bool = None,
+                  federation_debug: bool = None,
+                  federation_enabled: bool = None,
+                  federation_worker_count: int = None,
+                  hide_modlog_mod_names: bool = None, icon: str = None,
+                  legal_information: str = None, name: str = None,
+                  private_instance: bool = None,
+                  rate_limit_comment: int = None,
+                  rate_limit_comment_per_second: int = None,
+                  rate_limit_image: int = None,
+                  rate_limit_image_per_second: int = None,
+                  rate_limit_message: int = None,
+                  rate_limit_message_per_second: int = None,
+                  rate_limit_post: int = None,
+                  rate_limit_post_per_second: int = None,
+                  rate_limit_register: int = None,
+                  rate_limit_register_per_second: int = None,
+                  rate_limit_search: int = None,
+                  rate_limit_search_per_second: int = None,
+                  registration_mode: str = None,
+                  reports_email_admins: bool = None,
+                  require_email_verification: bool = None, sidebar: str = None,
+                  slur_filter_regex: str = None,
+                  taglines: List[str] = None) -> requests.Response:
+        """ edit_site: edits a Lemmy instance
+
+        Args:
+            actor_name_max_length (int): max. num. characters in
+                usernames (optional)
+            allowed_instances (List[str]): list of allowed instances (optional)
+            application_email_admins (bool): if True, emails admins on new
+                applications, False otherwise (optional)
+            application_question (str): question being asked to the applicant
+            banner (str): filepath of banner used for the site/instance
+            blocked_instances (List[str]): list of blocked instances (optional)
+            captcha_difficulty (str): difficulty of application
+                captcha (optional)
+            captcha_enabled (bool): True if captcha required for registration,
+                false otherwise (optional)
+            community_creation_admin_only (bool): True if only admins can
+                create communities, False otherwise (optional)
+            default_post_listing_type (str): "Active", "Hot", etc. (optional)
+            default_theme (str): default theme to use (optional)
+            description (str): description of the site/instance (optional)
+            discussion_languages (List[int]): languages used on the site/
+                instance (optional)
+            enable_downvotes (bool): True to enable downvotes, False
+                otherwise (optional)
+            enable_nsfw (bool): True if NSFW allowed, False
+                otherwise (optional)
+            federation_debug (bool): True for debug, False otherwise (optional)
+            federation_enabled (bool): True if site/instance is federated,
+                False otherwise (optional)
+            federation_worker_count (int): number of fetch/update
+                workers (optional)
+            hide_modlog_mod_names (bool): True to hide names in modlog, False
+                otherwise (optional)
+            icon (str): filepath of icon to be used (optional)
+            legal_information (str): sidebar legal info (optional)
+            private_instance (bool): True if private, False
+                otherwise (optional)
+            rate_limit_comment (int): rate limit for comments (optional)
+            rate_limit_comment_per_second (int): rate limit for comments per
+                second (optional)
+            rate_limit_image (int): rate limit for image uploads (optional)
+            rate_limit_image_per_second (int): rate limit for image uploads
+                per second (optional)
+            rate_limit_message (int): rate limit for messages (optional)
+            rate_limit_message_per_second (int): rate limit for messages per
+                second (optional)
+            rate_limit_post (int): rate limit for new posts (optional)
+            rate_limit_post_per_second (int): rate limit for new posts per
+                second (optional)
+            rate_limit_register (int): rate limit for new
+                registrations (optional)
+            rate_limit_register_per_second (int): rate limit for new
+                registrations per second (optional)
+            rate_limit_search (int): rate limit for searches (optional)
+            rate_limit_search_per_second (int): rate limit for searches per
+                second (optional)
+            registration_mode (str): "open", "closed" (optional)
+            reports_email_admins (bool): True to send emails to admins upon new
+                report, False otherwise (optional)
+            require_email_verification (bool): True to require an email
+                address for new registrations, False otherwise (optional)
+            sidebar (str): sidebar text (optional)
+            slur_filter_regex (str): regular expression to catch unwanted
+                text (optional)
+            taglines (List[str]): site/instance taglines (optional)
+
+        Returns:
+            requests.Response: result of API call
+        """
+
+        form = create_form(locals())
+        return put_handler(self._session, f"{self._api_url}/site", form)
+
+    def feature_post(self, feature_type: str, featured: bool,
+                     post_id: int) -> requests.Response:
+        """ feature_post: feature a post
+
+        Args:
+            feature_type (str): "Community", "Local"
+            featured (bool): True if featured, False otherwise
+            post_id (int): ID of post to feature
+
+        Returns:
+            requests.Response: result of API call
+        """
+
+        form = create_form(locals())
+        return post_handler(self._session, f"{self._api_url}/post/feature",
+                            form)
+
+    def follow_community(self, community_id: int,
+                         follow: bool) -> requests.Response:
+        """ follow_community: follow a community
+
+        Args:
+            community_id (int): ID of community to follow
+            follow (bool): True to follow, False otherwise
+
+        Returns:
+            requests.Response: result of API call
+        """
+
+        form = create_form(locals())
+        return post_handler(self._session, f"{self._api_url}/community/follow",
+                            form)
+
+    def get_banned_persons(self) -> requests.Response:
+        """ get_banned_persons: get a list of banned users
+
+        Args:
+            None
+
+        Returns:
+            requests.Response: result of API call
+        """
+
+        return get_handler(self._session, f"{self._api_url}/user/banned",
+                           None, None)
+
+    def get_captcha(self) -> requests.Response:
+        """ get_captcha: get captcha for current user
+
+        Args:
+            None
+
+        Returns:
+            requests.Response: result of API call
+        """
+
+        return get_handler(self._session, f"{self._api_url}/user/get_captcha",
+                           None, None)
+
+    def get_comment(self, id: int) -> requests.Response:
+        """ get_comment: obtain a comment by ID
+
+        Args:
+            id (int): comment ID
+
+        Returns:
+            requests.Response: result of API call
+        """
+
+        form = create_form(locals())
+        return get_handler(self._session, f"{self._api_url}/comment",
+                           None, params=form)
+
+    def get_comments(self, community_id: int = None,
+                     community_name: str = None, limit: int = None,
+                     max_depth: int = None, page: int = None,
+                     parent_id: int = None, post_id: int = None,
+                     saved_only: bool = None, sort: str = None,
+                     type_: str = None) -> requests.Response:
+        """ get_comments: get a list of comments
+
+        Args:
+            community_id (int): ID of community to obtain comments
+                from (optional)
+            community_name (str): name of community to obtain comments
+                from (optional)
+            limit (int): max. num. comments to obtain (optional)
+            max_depth (int): max. depth of comments to obtain (optional)
+            page (int): page to obtain comments from (optional)
+            parent_id (int): ID of parent comment to obtain comments
+                from (optional)
+            post_id (int): ID of post to obtain comments from (optional)
+            saved_only (bool): True to only look in saved posts, False
+                otherwise (optional)
+            sort (str): "Hot", "New", "Old", "Top" (optional)
+            type_ (str): "All", "Community", "Subscribed", "Local" (optional)
+
+        Returns:
+            requests.Response: result of API call
+        """
+
+        form = create_form(locals())
+        return get_handler(self._session, f"{self._api_url}/comment/list",
+                           None, params=form)
+
+    def get_community(self, id: int = None,
+                      name: str = None) -> requests.Response:
+        """ get_community: get a community
+
+        Args:
+            id (int): ID of community (optional)
+            name (str): name of community (optional)
+
+        Returns:
+            requests.Response: result of API call
+        """
+
+        form = create_form(locals())
+        return get_handler(self._session, f"{self._api_url}/community",
+                           None, params=form)
+
+    def get_communities(self, type_: str = None, sort: str = None,
+                        page: int = None,
+                        limit: int = None) -> requests.Response:
+        """ get_communities: list all communities
+
+        Args:
+            type_ (str): "All", "Community", "Subscribed", "Local" (optional)
+            sort (str): "Hot", "New", "Old", "Top" (optional)
+            page (int): page to obtain communities from (optional)
+            limit (int): max. num. communities to obtain (optional)
+
+        Returns:
+            requests.Response: result of API call
+        """
+
+        form = create_form(locals())
+        return get_handler(self._session, f"{self._api_url}/community/list",
+                           None, params=form)
+
+    def get_federated_instances(self) -> requests.Response:
+        """ get_federated_instances: get instances federated with this instance
+
+        Args:
+            None
+
+        Returns:
+            requests.Response: result of API call
+        """
+
+        return get_handler(self._session,
+                           f"{self._api_url}/federated_instances", None,
+                           params=None)
+
+    def get_modlog(self, type_: str, community_id: int = None,
+                   limit: int = None, mod_person_id: int = None,
+                   other_person_id: int = None,
+                   page: int = None) -> requests.Response:
+        """ get_modlog: obtain the moderation log
+
+        Args:
+            type_ (str): "AdminPurgeComment", "AdminPurgeCommunity",
+                "AdminPurgePerson", "AdminPurgePost", "All", "ModAdd",
+                "ModAddCommunity", "ModBan", "ModBanFromCommunity",
+                "ModFeaturePost", "ModHideCommunity", "ModLockPost",
+                "ModRemoveComment", "ModRemoveCommunity", "ModRemovePost",
+                "ModTransferCommunity"
+            community_id (int): ID of community to get log from (optional)
+            limit (int): max. num. log entries to obtain (optional)
+            mod_person_id (int): ID of moderator logs to obtain (optional)
+            other_person_id (int): ID of user recipient of mod
+                action (optional)
+            page (int): modlog page to query (optional)
+
+        Returns:
+            requests.Response: result of API call
+        """
+
+        form = create_form(locals())
+        return get_handler(self._session, f"{self._api_url}/modlog",
+                           None, params=form)
+
+    def get_person_details(self, community_id: int = None, limit: int = None,
+                           page: int = None, person_id: int = None,
+                           saved_only: bool = None, sort: str = None,
+                           username: str = None) -> requests.Response:
+        """ get_person_details: get information for a user
+
+        Args:
+            community_id (int): community to search (optional)
+            limit (int): max. num. entries to return (optional)
+            page (int): page of results to query (optional)
+            person_id (int): ID of user (optional)
+            saved_only (bool): True to only search saved posts, False
+                otherwise (optional)
+            sort (str): "Active", "Hot", "MostComments", "New", "NewComments",
+                "Old", "TopAll", "TopDay", "TopMonth", "TopWeek",
+                "TopYear" (optional)
+            username (str): user's username (optional)
+
+        Returns:
+            requests.Response: result of API call
+        """
+
+        form = create_form(locals())
+        return get_handler(self._session, f"{self._api_url}/user",
+                           None, params=form)
+
+    def get_person_mentions(self, limit: int = None, page: int = None,
+                            sort: str = None,
+                            unread_only: bool = None) -> requests.Response:
+        """ get_person_mentions: obtain comments where current user is
+        mentioned
+
+        Args:
+            limit (int): max. num. comments to obtain (optional)
+            page (int): page of results to query (optional)
+            sort (str): "Hot", "New", "Old", "Top" (optional)
+            unread_only (bool): True to obtain only unread mentions, False
+                otherwise (optional)
+
+        Returns:
+            requests.Response: result of API call
+        """
+
+        form = create_form(locals())
+        form["unread_only"] = str(unread_only).lower()
+        return get_handler(self._session, f"{self._api_url}/user/mention",
+                           None, params=form)
+
+    def get_post(self, comment_id: int = None,
+                 id: int = None) -> requests.Response:
+        """ get_post: get post from post ID or comment ID
+
+        Args:
+            comment_id (int): ID of comment in post (optional)
+            id (int): ID of post (optional)
+
+        Returns:
+            requests.Response: result of API call
+        """
+
+        form = create_form(locals())
+        return get_handler(self._session, f"{self._api_url}/post",
+                           None, params=form)
+
+    def get_posts(self, community_id: int = None, community_name: str = None,
+                  limit: int = None, page: int = None, saved_only: bool = None,
+                  sort: str = None,
+                  type_: str = None,
+                  page_cursor: str = None) -> requests.Response:
+        """ get_posts: obtain posts from a community
+
+        Args:
+            community_id (int): ID of community (optional)
+            community_name (str): name of community (optional)
+            limit (int): max. num. posts to obtain (optional)
+            page (int): page of results to query (optional)
+            saved_only (bool): True to only get saved posts, False
+                otherwise (optional)
+            sort (str): "Active", "Hot", "MostComments", "New", "NewComments",
+                "Old", "TopAll", "TopDay", "TopMonth", "TopWeek",
+                "TopYear" (optional)
+            type_ (str): "All", "Local", "Subscribed", "ModeratorView"
+                (optional)
+            page_cursor (str): cursor for pagination (optional)
+
+        Returns:
+            requests.Response: result of API call
+        """
+
+        form = create_form(locals())
+        return get_handler(self._session, f"{self._api_url}/post/list",
+                           None, params=form)
+
+    def get_private_messages(self, limit: int = None, page: int = None,
+                             unread_only: bool = None) -> requests.Response:
+        """ get_private_messages: get private messages
+
+        Args:
+            limit (int): max. num. messages to obtain (optional)
+            page (int): page of results to query (optional)
+            unread_only (bool): True to only get unread messages, False
+                otherwise (optional)
+
+        Returns:
+            requests.Response: result of API call
+        """
+
+        form = create_form(locals())
+        return get_handler(self._session,
+                           f"{self._api_url}/private_message/list",
+                           None, params=form)
+
+    def get_replies(self, limit: int = None, page: int = None,
+                    sort: str = None,
+                    unread_only: bool = None) -> requests.Response:
+        """ get_replies: get replies for current user
+
+        Args:
+            limit (int): max. num. replies to obtain (optional)
+            page (int): page of results to query (optional)
+            sort (str): "Hot", "New", "Old", "Top" (optional)
+            unread_only (bool): True to only get unread replies, False
+                otherwise (optional)
+
+        Returns:
+            requests.Response: result of API call
+        """
+
+        form = create_form(locals())
+        form["unread_only"] = str(unread_only).lower()
+        return get_handler(self._session, f"{self._api_url}/user/replies",
+                           None, params=form)
+
+    def get_report_count(self, community_id: int = None) -> requests.Response:
+        """ get_report_count: number of reports
+
+        Args:
+            community_id (int): ID of community to query (optional)
+
+        Returns:
+            requests.Response: result of API call
+        """
+
+        form = create_form(locals())
+        return get_handler(self._session, f"{self._api_url}/user/report_count",
+                           None, params=form)
+
+    def get_site(self) -> requests.Response:
+        """ get_site: return site info
+
+        Args:
+            None
+
+        Returns:
+            requests.Response: result of API call
+        """
+
+        return get_handler(self._session, f"{self._api_url}/site",
+                           None, None)
+
+    def get_site_metadata(self, url: str) -> requests.Response:
+        """ get_site_metadata: return an instance's metadata
+
+        Args:
+            url (str): Lemmy instance
+
+        Returns:
+            requests.Response: result of API call
+        """
+
+        form = create_form(locals())
+        return get_handler(self._session,
+                           f"{self._api_url}/post/site_metadata",
+                           None, params=form)
+
+    def get_unread_count(self) -> requests.Response:
+        """ get_unread_count: get number of unread notifications
+
+        Args:
+            None
+
+        Returns:
+            requests.Response: result of API call
+        """
+
+        return get_handler(self._session, f"{self._api_url}/user/unread_count",
+                           None, None)
+
+    def get_unread_registration_application_count(self) -> requests.Response:
+        """ get_unread_registration_application_count: number of unread
+        instance applications
+
+        Args:
+            None
+
+        Returns:
+            requests.Response: result of API call
+        """
+
+        return get_handler(
+            self._session,
+            f"{self._api_url}/admin/registration_application/count",
+            None, None
+        )
+
+    def hide_community(self, community_id: int, hidden: bool, reason: str = '') -> requests.Response:
+        """ hide_community: Hide a community from public / "All" view. Admins only.
+
+        Args:
+            community_id (int): ID of community to hide
+            hidden (bool): True if hidden, False otherwise
+            reason (str): reason for hiding community
+
+        Returns:
+            requests.Response: result of API call
+        """
+
+        form = create_form(locals())
+        return put_handler(self._session, f"{self._api_url}/community/hide",
+                            form)
+
+    def leave_admin(self) -> requests.Response:
+        """ leave_admin: current user leaves admin group
+
+        Args:
+            None
+
+        Returns:
+            requests.Response: result of API call
+        """
+
+        return post_handler(self._session, f"{self._api_url}/user/leave_admin",
+                            None, None)
+
+    def like_comment(self, comment_id: int, score: int) -> requests.Response:
+        """ like_comment: like a comment :)
+
+        Args:
+            comment_id (int): ID of comment
+            score (int): +1, -1, 0
+
+        Returns:
+            requests.Response: result of API call
+        """
+
+        form = create_form(locals())
+        return post_handler(self._session, f"{self._api_url}/comment/like",
+                            form)
+
+    def like_post(self, post_id: int, score: int) -> requests.Response:
+        """ like_post: like a post :)
+
+        Args:
+            post_id (int): ID of post
+            score (int): +1, -1, 0
+
+        Returns:
+            requests.Response: result of API call
+        """
+
+        form = create_form(locals())
+        return post_handler(self._session, f"{self._api_url}/post/like", form)
+
+    def list_comment_reports(self, community_id: int = None, limit: int = None,
+                             page: int = None, unresolved_only: bool = None
+                             ) -> requests.Response:
+        """ list_comment_reports: return list of comment reports
+
+        Args:
+            community_id (int): ID of community to query (optional)
+            limit (int): max. num. reports to obtain (optional)
+            page (int): page of results to query (optional)
+            unresolved_only (bool): True to get only unresolved reports, False
+                otherwise (optional)
+
+        Returns:
+            requests.Response: result of API call
+        """
+
+        form = create_form(locals())
+        return get_handler(self._session,
+                           f"{self._api_url}/comment/report/list",
+                           None, params=form)
+
+    def list_communities(self, limit: int = None, page: int = None,
+                         sort: str = None,
+                         type_: str = None) -> requests.Response:
+        """ list_communities: return list of communities
+
+        Args:
+            limit (int): max. num. communities to obtain (optional)
+            page (int): page of results to query (optional)
+            sort (str): "Active", "Hot", "MostComments", "New", "NewComments",
+                "Old", "TopAll", "TopDay", "TopMonth", "TopWeek",
+                "TopYear" (optional)
+            type_ (str): "All", "Community", "Local", "Subscribed" (optional)
+
+        Returns:
+            requests.Response: result of API call
+        """
+
+        form = create_form(locals())
+        return get_handler(self._session, f"{self._api_url}/community/list",
+                           None, params=form)
+
+    def list_post_reports(self, community_id: int = None, limit: int = None,
+                          page: int = None, unresolved_only: bool = None
+                          ) -> requests.Response:
+        """ list_post_reports: return a list of post reports
+
+        Args:
+            community_id (int): ID of community to query (optional)
+            limit (int): max. num. reports to obtain (optional)
+            page (int): page of results to query (optional)
+            unresolved_only (bool): True to only get unresolved reports, False
+                otherwise (optional)
+
+        Returns:
+            requests.Response: result of API call
+        """
+
+        form = create_form(locals())
+        return get_handler(self._session, f"{self._api_url}/post/report/list",
+                           None, params=form)
+
+    def list_private_message_reports(self, limit: int = None, page: int = None,
+                                     unresolved_only: bool = None
+                                     ) -> requests.Response:
+        """ list_private_message_reports: return a list of private message
+        reports
+
+        Args:
+            limit (int): max. num. reports to obtain (optional)
+            page (int): page of results to query (optional)
+            unresolved_only (bool): True to get only unresolved reports, False
+                otherwise (optional)
+
+        Returns:
+            requests.Response: result of API call
+        """
+
+        form = create_form(locals())
+        return get_handler(self._session,
+                           f"{self._api_url}/private_message/report/list",
+                           None, params=form)
+
+    def list_registration_applications(self, limit: int = None,
+                                       page: int = None,
+                                       unread_only: bool = None
+                                       ) -> requests.Response:
+        """ list_registration_applications: return a list of registration
+        applications
+
+        Args:
+            limit (int): max. num. applications to obtain (optional)
+            page (int): page of results to query (optional)
+            unread_only (bool): True to get only unread applications, False
+                otherwise (optional)
+
+        Returns:
+            requests.Response: result of API call
+        """
+
+        form = create_form(locals())
+        form["unread_only"] = str(form["unread_only"]).lower()
+        return get_handler(
+            self._session,
+            f"{self._api_url}/admin/registration_application/list",
+            None, params=form
+        )
+
+    def lock_post(self, locked: bool, post_id: int) -> requests.Response:
+        """ lock_post: lock a post
+
+        Args:
+            locked (bool): True if post is locked, False otherwise
+            post_id (int): ID of post to lock
+
+        Returns:
+            requests.Response: result of API call
+        """
+
+        form = create_form(locals())
+        return post_handler(self._session, f"{self._api_url}/post/lock", form)
+
+    def login(self, username_or_email: str,
+              password: str, totp_2fa_token: str = None) -> requests.Response:
+        """ login: login to Lemmy instance, setting `LemmyHttp._session` jwt to
+        authenticated user jwt
+
+        Args:
+            username_or_email (str): username or email for login
+            password (str): password for login
+            totp_2fa_token (str): 2FA token if enabled
+
+        Raises:
+            requests.ConnectionError: if no connection to server could be made
+
+        Raises:
+            requests.ConnectionError: if no connection to server could be made
+
+        Returns:
+            requests.Response: result of API call
+        """
+
+        form = create_form(locals())
+        re = post_handler(self._session, f"{self._api_url}/user/login", form)
+        if not isinstance(re, requests.Response):
+            raise requests.ConnectionError("Login failed as no connection to server could be made.")
+        elif re.status_code == 200:
+            self._session = create_session(self._headers, re.json()["jwt"])
+        return re
+
+    def mark_all_as_read(self) -> requests.Response:
+        """ mark_all_as_read: mark all notifications as read
+
+        Args:
+            None:
+
+        Returns:
+            requests.Response: result of API call
+        """
+
+        return post_handler(self._session,
+                            f"{self._api_url}/user/mark_all_as_read",
+                            None, None)
+
+    def mark_comment_reply_as_read(self, comment_reply_id: int,
+                                   read: bool) -> requests.Response:
+        """ mark_comment_reply_as_read: mark a comment reply as read
+
+        Args:
+            comment_reply_id (int): ID of comment
+            read (bool): True if comment is read, False otherwise
+
+        Returns:
+            requests.Response: result of API call
+        """
+
+        form = create_form(locals())
+        return post_handler(self._session,
+                            f"{self._api_url}/comment/mark_as_read",
+                            form)
+
+    def mark_person_mention_as_read(self, person_mention_id: int,
+                                    read: bool) -> requests.Response:
+        """ mark_person_mention_as_read: mark mention as read
+
+        Args:
+            person_mention_id (int): ID of persion mentioned
+            read (bool): True if mention is read, False otherwise
+
+        Returns:
+            requests.Response: result of API call
+        """
+
+        form = create_form(locals())
+        return post_handler(self._session,
+                            f"{self._api_url}/user/mention/mark_as_read",
+                            form)
+
+    def mark_post_as_read(self, post_id: int, read: bool) -> requests.Response:
+        """ mark_post_as_read: mark a post as read
+
+        Args:
+            post_id (int): ID of post
+            read (bool): True if post is read, False otherwise
+
+        Returns:
+            requests.Response: result of API call
+        """
+
+        form = create_form(locals())
+        return post_handler(self._session,
+                            f"{self._api_url}/post/mark_as_read", form)
+
+    def mark_private_message_as_read(self, private_message_id: int,
+                                     read: bool) -> requests.Response:
+        """ mark_private_message_as_read: mark a private message as read
+
+        Args:
+            private_message_id (int): ID of private message
+            read (bool): True if read, False otherwise
+
+        Returns:
+            requests.Response: result of API call
+        """
+
+        form = create_form(locals())
+        return post_handler(self._session,
+                            f"{self._api_url}/private_message/mark_as_read",
+                            form)
+
+    def password_change_after_reset(self, password: str, password_verify: str,
+                                    token: str) -> requests.Response:
+        """ password_change_after_reset: password change using user token
+
+        Args:
+            password (str): new password
+            password_verify (str): new password
+            token (str): user auth token
+
+        Returns:
+            requests.Response: result of API call
+        """
+
+        form = create_form(locals())
+        return post_handler(self._session,
+                            f"{self._api_url}/user/password_change", form)
+
+    def password_reset(self, email: str) -> requests.Response:
+        """ password_reset: sent a reset form to user's email
+
+        Args:
+            email (str): email of user
+
+        Returns:
+            requests.Response: result of API call
+        """
+
+        form = create_form(locals())
+        return post_handler(self._session,
+                            f"{self._api_url}/user/password_reset",
+                            form)
+
+    def purge_comment(self, comment_id: int,
+                      reason: str = None) -> requests.Response:
+        """ purge_comment: purge a comment
+
+        Args:
+            comment_id (int): ID of comment
+            reason (str): reason for purge (optional)
+
+        Returns:
+            requests.Response: result of API call
+        """
+
+        form = create_form(locals())
+        return post_handler(self._session,
+                            f"{self._api_url}/admin/purge/comment", form)
+
+    def purge_community(self, community_id: int,
+                        reason: str = None) -> requests.Response:
+        """ purge_community: purge a community
+
+        Args:
+            community_id (int): ID of community
+            reason (str): reason for purge (optional)
+
+        Returns:
+            requests.Response: result of API call
+        """
+
+        form = create_form(locals())
+        return post_handler(self._session,
+                            f"{self._api_url}/admin/purge/community", form)
+
+    def purge_person(self, person_id: int,
+                     reason: str = None) -> requests.Response:
+        """ purge_person: purge a person
+
+        Args:
+            person_id (int): ID of person
+            reason (str): reason for purge (optional)
+
+        Returns:
+            requests.Response: result of API call
+        """
+
+        form = create_form(locals())
+        return post_handler(self._session,
+                            f"{self._api_url}/admin/purge/person", form)
+
+    def purge_post(self, post_id: int,
+                   reason: str = None) -> requests.Response:
+        """ purge_post: purge a post
+
+        Args:
+            post_id (int): ID of post
+            reason (str): reason for purge (optional)
+
+        Returns:
+            requests.Response: result of API call
+        """
+
+        form = create_form(locals())
+        return post_handler(self._session, f"{self._api_url}/admin/purge/post",
+                            form)
+
+    def register(self, password: str, password_verify: str, show_nsfw: bool,
+                 username: str, answer: str = None, captcha_answer: str = None,
+                 captcha_uuid: str = None, email: str = None,
+                 honeypot: str = None) -> requests.Response:
+        """ register: register a new user
+
+        Args:
+            password (str): new user password
+            password_verify (str): new user password
+            show_nsfw (bool): True to show NSFW content, False otherwise
+            username (str): new user username
+            answer (str): answer to application question (optional)
+            captcha_answer (str): answer to application captcha (optional)
+            captcha_uuid (str): UUID of captcha (optional)
+            email (str): email address for new user (optional)
+            honeypot (str): (optional) TODO: figure out what this does!!
+
+        Returns:
+            requests.Response: result of API call
+        """
+
+        form = create_form(locals())
+        return post_handler(self._session, f"{self._api_url}/user/register",
+                            form)
+
+    def remove_comment(self, comment_id: int, removed: bool,
+                       reason: str = None) -> requests.Response:
+        """ remove_comment: remove a comment
+
+        Args:
+            comment_id (int): ID of comment
+            removed (bool): True if removed, False otherwise
+            reason (str): reason for removal (optional)
+
+        Returns:
+            requests.Response: result of API call
+        """
+
+        form = create_form(locals())
+        return post_handler(self._session, f"{self._api_url}/comment/remove",
+                            form)
+
+    def remove_community(self, community_id: int, removed: bool,
+                         expires: int = None,
+                         reason: str = None) -> requests.Response:
+        """ remove_community: remove a community
+
+        Args:
+            community_id (int): ID of community
+            removed (bool): True if removed, False otherwise
+            expires (int): removal expiry time in UNIX seconds (optional)
+            reason (str): reason for removal (optional)
+
+        Returns:
+            requests.Response: result of API call
+        """
+
+        form = create_form(locals())
+        return post_handler(self._session, f"{self._api_url}/community/remove",
+                            form)
+
+    def remove_post(self, post_id: int, removed: bool,
+                    reason: str = None) -> requests.Response:
+        """ remove_post: remove a post
+
+        Args:
+            post_id (int): ID of post
+            removed (bool): True if removed, False otherwise
+            reason (str): reason for removal (optional)
+
+        Returns:
+            requests.Response: result of API call
+        """
+
+        form = create_form(locals())
+        return post_handler(self._session, f"{self._api_url}/post/remove",
+                            form)
+
+    def resolve_comment_report(self, report_id: int,
+                               resolved: bool) -> requests.Response:
+        """ resolve_comment_report: resolve a comment report
+
+        Args:
+            report_id (int): ID of comment report
+            resolved (bool): True if resolved, False otherwise
+
+        Returns:
+            requests.Response: result of API call
+        """
+
+        form = create_form(locals())
+        return put_handler(self._session,
+                           f"{self._api_url}/comment/report/resolve", form)
+
+    def resolve_object(self, q: str) -> requests.Response:
+        """ resolve_object: resolve object
+
+        Args:
+            q (str): query to resolve
+
+        Returns:
+            requests.Response: result of API call
+        """
+
+        form = create_form(locals())
+        return get_handler(self._session, f"{self._api_url}/resolve_object",
+                           None, params=form)
+
+    def resolve_post_report(self, report_id: int,
+                            resolved: bool) -> requests.Response:
+        """ resolve_post_report: resolve a post report
+
+        Args:
+            report_id (int): ID of post report
+            resolved (bool): True if resolved, False otherwise
+
+        Returns:
+            requests.Response: result of API call
+        """
+
+        form = create_form(locals())
+        return put_handler(self._session,
+                           f"{self._api_url}/post/report/resolve", form)
+
+    def resolve_private_message_report(self, report_id: int,
+                                       resolved: bool) -> requests.Response:
+        """ resolve_private_message_report: resolve a private message report
+
+        Args:
+            report_id (int): ID of private message report
+            resolved (bool): True if resolved, False otherwise
+        """
+
+        form = create_form(locals())
+        return put_handler(self._session,
+                           f"{self._api_url}/private_message/report/resolve",
+                           form)
+
+    def save_comment(self, comment_id: int, save: bool) -> requests.Response:
+        """ save_comment: save a comment
+
+        Args:
+            comment_id (int): ID of comment
+            save (bool): True if saved, False otherwise
+
+        Returns:
+            requests.Response: result of API call
+        """
+
+        form = create_form(locals())
+        return put_handler(self._session, f"{self._api_url}/comment/save",
+                           form)
+
+    def save_post(self, post_id: int, save: bool) -> requests.Response:
+        """ save_post: save a post
+
+        Args:
+            post_id (int): ID of post
+            save (bool): True if saved, False otherwise
+
+        Returns:
+            requests.Response: result of API call
+        """
+
+        form = create_form(locals())
+        return put_handler(self._session, f"{self._api_url}/post/save", form)
+
+    def save_user_settings(self, avatar: str = None, banner: str = None,
+                           bio: str = None, bot_account: bool = None,
+                           default_listing_type: str = None,
+                           default_sort_type: str = None,
+                           discussion_languages: List[int] = None,
+                           display_name: str = None, email: str = None,
+                           interface_language: str = None,
+                           matrix_user_id: str = None,
+                           send_notifications_to_email: bool = None,
+                           show_avatars: bool = None,
+                           show_bot_accounts: bool = None,
+                           show_new_post_notifs: bool = None,
+                           show_nsfw: bool = None,
+                           show_read_posts: bool = None,
+                           show_scores: bool = None,
+                           theme: str = None) -> requests.Response:
+        """ save_user_settings: update settings/preferences for currently-
+        logged-in user
+
+        Args:
+            avatar (str): filepath of avatar to upload (optional)
+            banner (str): filepath of banner to upload (optional)
+            bio (str): biography (optional)
+            bot_account (bool): True if bot, False otherwise (optional)
+            default_listing_type (str): "All", "Community", "Local",
+                "Subscribed" (optional)
+            default_sort_type (str): "Active", "Hot", "MostComments", "New",
+                "NewComments", "Old", "TopAll", "TopDay", "TopMonth",
+                "TopWeek", "TopYear" (optional)
+            discussion_languages (List[int]): languages used (optional)
+            display_name (str): display name (optional)
+            email (str): email address (optional)
+            interface_language (str): language for Lemmy UI (optional)
+            matrix_user_id (int): matrix user ID (optional)
+            send_notifications_to_email (bool): True to send notifications to
+                user's email, False otherwise (optional)
+            show_avatars (bool): True to show avatars, False
+                otherise (optional)
+            show_bot_accounts (bool): True to show bot accounts, False
+                otherwise (optional)
+            show_new_post_notifs (bool): True to show notifications for new
+                posts, False otherwise (optional)
+            show_nsfw (bool): True to show NSFW content, False
+                otherwise (optional)
+            show_read_posts (bool): True to show read posts, False
+                otherwise (optional)
+            show_scores (bool): True to show scores, False otherwise (optional)
+            theme (str): user UI theme (optional)
+
+        Returns:
+            requests.Response: result of API call
+        """
+
+        form = create_form(locals())
+        return put_handler(self._session,
+                           f"{self._api_url}/user/save_user_settings", form)
+
+    def search(self, q: str, community_id: int = None,
+               community_name: str = None, creator_id: int = None,
+               limit: int = None, listing_type: str = None, page: int = None,
+               sort: str = None, type_: str = None) -> requests.Response:
+        """ search: search the site/instance
+
+        Args:
+            q (str): query
+            community_id (int): ID of community to search (optional)
+            community_name (str): name of community to search (optional)
+            creator_id (int): ID of creator/user (optional)
+            limit (int): max. num. entries to obtain (optional)
+            listing_type (str): "All", "Community", "Local",
+                "Subscribed" (optional)
+            page (int): page of results to query (optional)
+            sort (str): "Active", "Hot", "MostComments", "New", "NewComments",
+                "Old", "TopAll", "TopDay", "TopMonth", "TopWeek",
+                "TopYear" (optional)
+            type_ (str): "All", "Comments", "Communities", "Posts", "Url",
+                "Users" (optional)
+
+        Returns:
+            requests.Response: result of API call
+        """
+
+        form = create_form(locals())
+        return get_handler(self._session, f"{self._api_url}/search", None,
+                           params=form)
+
+    def transfer_community(self, community_id: int,
+                           person_id: int) -> requests.Response:
+        """ transfer_community: transfer ownership of a community
+
+        Args:
+            community_id (int): ID of community
+            person_id (int): ID of new community owner
+
+        Returns:
+            requests.Response: result of API call
+        """
+
+        form = create_form(locals())
+        return post_handler(self._session,
+                            f"{self._api_url}/community/transfer", form)
+
+    def verify_email(self, token: str) -> requests.Response:
+        """ verify_email: verify user email using token
+
+        Args:
+            token (str): user auth token
+
+        Returns:
+            requests.Response: result of API call
+        """
+
+        form = create_form(locals())
+        return post_handler(self._session,
+                            f"{self._api_url}/user/verify_email", form)
+
+    def upload_image(self, file: File) -> requests.Response:
+        """ upload_image: upload an image
+
+        Args:
+            file: the image to upload
+
+        Returns:
+            requests.Response: result of API call
+        """
+        return file_handler(self._session, f"{self._base_url}/pictrs/image",
+                            {"images[]": file})